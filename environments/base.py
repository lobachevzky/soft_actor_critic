--- conflicted
+++ resolved
@@ -24,16 +24,10 @@
         self.spec = None
 
     def step(self, action):
-<<<<<<< HEAD
-        self._step_num += 1
-        self._set_action(action)
-        return self._get_obs(), self.compute_reward(), self.compute_terminal(), {}
-=======
         self._set_action(action)
         done = self.compute_terminal(self.goal(), self._get_obs())
         reward = self.compute_reward(self.goal(), self._get_obs())
         return self._get_obs(), reward, done, {}
->>>>>>> 9e7968b8
 
     def seed(self, seed=None):
         np.random.seed(seed)
@@ -77,19 +71,11 @@
         raise NotImplementedError
 
     @abstractmethod
-<<<<<<< HEAD
-    def compute_terminal(self):
-        raise NotImplementedError
-
-    @abstractmethod
-    def compute_reward(self):
-=======
     def compute_terminal(self, goal, obs):
         raise NotImplementedError
 
     @abstractmethod
     def compute_reward(self, goal, obs):
->>>>>>> 9e7968b8
         raise NotImplementedError
 
 
