--- conflicted
+++ resolved
@@ -32,12 +32,8 @@
 
         while not done and step < self._steps_per_action:
             self._set_action(action)
-<<<<<<< HEAD
-            done = False
-=======
             if self.compute_terminal():
                 done = True
->>>>>>> 46e91c24
             reward += self.compute_reward()
             step += 1
 
@@ -85,13 +81,10 @@
         raise NotImplementedError
 
     @abstractmethod
-<<<<<<< HEAD
-=======
     def compute_terminal(self):
         raise NotImplementedError
 
     @abstractmethod
->>>>>>> 46e91c24
     def compute_reward(self):
         raise NotImplementedError
 
