--- conflicted
+++ resolved
@@ -1,8 +1,5 @@
 from collections import namedtuple
-<<<<<<< HEAD
-=======
 
->>>>>>> 6288a5e7
 import numpy as np
 from gym import spaces
 
