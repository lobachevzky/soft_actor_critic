--- conflicted
+++ resolved
@@ -53,19 +53,11 @@
                      desired_goal=self._desired_goal(),
                      observation=observation)
 
-<<<<<<< HEAD
-    def recompute_trajectory(self, trajectory, final_index=-1):
-        if not trajectory:
-            return ()
-        achieved_goal = trajectory[final_index].s2.achieved_goal
-        for step in trajectory[:final_index]:
-=======
     def recompute_trajectory(self, trajectory: Iterable, final_step: Step):
         if not trajectory:
             return ()
         achieved_goal = final_step.s2.achieved_goal
         for step in trajectory:
->>>>>>> 46e91c24
             new_t = self._is_success(step.s2.achieved_goal, achieved_goal) or step.t
             r = float(new_t)
             s1 = step.s1.replace(desired_goal=achieved_goal)
@@ -79,22 +71,7 @@
     """
     new obs is [pos, vel, goal_pos]
     """
-    #TODO: this is cheating
-    def step(self, action):
-        s, r, t, i = super().step(action)
-        return s, max(r, 0), t, i
 
-    def _achieved_goal(self):
-        return self.env.unwrapped.state[0]
-
-<<<<<<< HEAD
-    def _desired_goal(self):
-        return 0.45
-
-    def _is_success(self, achieved_goal, desired_goal):
-        return achieved_goal >= desired_goal
-
-=======
     # TODO: this is cheating
     def step(self, action):
         s, r, t, i = super().step(action)
@@ -109,7 +86,6 @@
     def _is_success(self, achieved_goal, desired_goal):
         return achieved_goal >= desired_goal
 
->>>>>>> 46e91c24
     @staticmethod
     def vectorize_state(state: State):
         return np.append(state.observation, state.desired_goal)
@@ -134,10 +110,6 @@
         return self.env.unwrapped.goal()
 
     @staticmethod
-<<<<<<< HEAD
-    def vectorize_state(state: State):
-        return np.concatenate((state.observation,) + state.desired_goal)
-=======
     def vectorize_state(states: List[State]):
         """
         :returns
@@ -163,4 +135,3 @@
                 state_vector[i, start:stop] = array
 
         return state_vector
->>>>>>> 46e91c24
