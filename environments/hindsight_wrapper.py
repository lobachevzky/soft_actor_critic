import gym
import numpy as np
from abc import abstractmethod
from gym.spaces import Box

from environments.pick_and_place import Goal, PickAndPlaceEnv
from sac.utils import Step, State


class HindsightWrapper(gym.Wrapper):
    def __init__(self, env, default_reward=0):
        self._default_reward = default_reward
        super().__init__(env)
        vector_state = self.vectorize_state(self.reset())
        self.observation_space = Box(-1, 1, vector_state.shape)

    @abstractmethod
    def achieved_goal(self, obs):
        raise NotImplementedError

    @abstractmethod
    def at_goal(self, obs, goal):
        raise NotImplementedError

    @abstractmethod
    def desired_goal(self):
        raise NotImplementedError

    def vectorize_state(self, state):
        return np.concatenate(state)

    def _reward(self, state, goal):
        return 1 if self.at_goal(state, goal) else self._default_reward

    def step(self, action):
        s2, r, t, info = self.env.step(action)
        new_s2 = State(obs=s2, goal=self.desired_goal())
        new_r = self._reward(s2, self.desired_goal())
        new_t = self.at_goal(s2, self.desired_goal()) or t
        info['base_reward'] = r
        return new_s2, new_r, new_t, info

    def reset(self):
        return State(obs=self.env.reset(), goal=self.desired_goal())

    def recompute_trajectory(self, trajectory, final_state=-1):
        if not trajectory:
            return ()
        achieved_goal = self.achieved_goal(trajectory[final_state].s2.obs)
        for step in trajectory[:final_state]:
            new_t = self.at_goal(step.s2.obs, achieved_goal) or step.t
            r = self._reward(step.s2.obs, achieved_goal)
            yield Step(
                s1=State(obs=step.s1.obs, goal=achieved_goal),
                a=step.a,
                r=r,
                s2=State(obs=step.s2.obs, goal=achieved_goal),
                t=new_t)
            if new_t:
                break


class MountaincarHindsightWrapper(HindsightWrapper):
    """
    new obs is [pos, vel, goal_pos]
    """

    def achieved_goal(self, obs):
        return np.array([obs[0]])

    def at_goal(self, obs, goal):
        return obs[0] >= goal[0]

    def desired_goal(self):
        return np.array([0.45])


class PickAndPlaceHindsightWrapper(HindsightWrapper):
    def __init__(self, env, default_reward=0):
        if isinstance(env, gym.Wrapper):
            assert isinstance(env.unwrapped, PickAndPlaceEnv)
            self.unwrapped_env = env.unwrapped
        else:
            assert isinstance(env, PickAndPlaceEnv)
            self.unwrapped_env = env
        super().__init__(env, default_reward)

    def achieved_goal(self, history):
        last_obs, = history[-1]
        return Goal(
            gripper=self.unwrapped_env.gripper_pos(last_obs),
            block=self.unwrapped_env.block_pos(last_obs))

    def at_goal(self, obs, goal, geofence=None):
        return any(self.unwrapped_env.at_goal(goal, o, geofence) for o in obs)

    def desired_goal(self):
        return self.unwrapped_env.goal()

    def vectorize_state(self, state):
        state = State(*state)
        state_history = list(map(np.concatenate, state.obs))
        return np.concatenate([np.concatenate(state_history), np.concatenate(state.goal)])


class ProgressiveWrapper(PickAndPlaceHindsightWrapper):
    def __init__(self, env: gym.Env, **kwargs):
        self.prev_block_pos = None
        self.time_step = 0
        # self.max_time_step = 0
        self.surrogate_goal = None
<<<<<<< HEAD
        # self.success_streak = 0
        self.max_success_streak = 2
=======
        self.success_streak = 0
        self.max_success_streak = 1
>>>>>>> b65b4f57
        super().__init__(env, **kwargs)

    def step(self, action):
        s2, r, t, info = self.env.step(action)
        self.time_step += 1
        if self.surrogate_goal is None:
            goal = self.desired_goal()
            geofence = None
        else:
            goal = self.surrogate_goal
            geofence = .05
        new_s2 = State(obs=s2, goal=goal)
<<<<<<< HEAD
        at_goal = self.at_goal(s2, goal)
        # if at_goal:
        #     self.success_streak += 1
        new_t = at_goal or t  # or self.time_step > self.max_time_step
=======
        at_goal = self.at_goal(s2, goal, geofence)
        if at_goal:
            self.success_streak += 1
        new_t = at_goal or t or self.time_step > self.max_time_step
>>>>>>> b65b4f57
        if new_t:
            if self.surrogate_goal is None:
                info['log count'] = {'successes': at_goal}
            else:
                self.surrogate_goal = None
            self.time_step = 0
            if self.surrogate_goal is None and not at_goal:
                # if we failed on the main task
                self.surrogate_goal = self.achieved_goal(s2)
                block_joint = self.env.unwrapped.sim.jnt_qposadr('block1joint')
                self.prev_block_pos = (self.env.unwrapped.sim.qpos[block_joint + 3],
                                       self.env.unwrapped.sim.qpos[block_joint + 6])
            # if self.success_streak == self.max_success_streak:
                # if we mastered the surrogate goal
                # self.success_streak = 0
                # self.max_time_step += 1
                # print('Mastered goal. Max time steps:', self.max_time_step)
        return new_s2, float(at_goal), new_t, info

    def reset(self):
        # if self.success_streak == self.max_success_streak:
        #     self.success_streak = 0
        s1 = super().reset()
        if self.surrogate_goal is not None:
            block_joint = self.env.unwrapped.sim.jnt_qposadr('block1joint')
            self.env.unwrapped.sim.qpos[block_joint + 3] = self.prev_block_pos[0]
            self.env.unwrapped.sim.qpos[block_joint + 6] = self.prev_block_pos[1]
            self.env.unwrapped.sim.forward()
        return s1
<|MERGE_RESOLUTION|>--- conflicted
+++ resolved
@@ -109,13 +109,8 @@
         self.time_step = 0
         # self.max_time_step = 0
         self.surrogate_goal = None
-<<<<<<< HEAD
         # self.success_streak = 0
         self.max_success_streak = 2
-=======
-        self.success_streak = 0
-        self.max_success_streak = 1
->>>>>>> b65b4f57
         super().__init__(env, **kwargs)
 
     def step(self, action):
@@ -123,22 +118,13 @@
         self.time_step += 1
         if self.surrogate_goal is None:
             goal = self.desired_goal()
-            geofence = None
         else:
             goal = self.surrogate_goal
-            geofence = .05
         new_s2 = State(obs=s2, goal=goal)
-<<<<<<< HEAD
         at_goal = self.at_goal(s2, goal)
         # if at_goal:
         #     self.success_streak += 1
         new_t = at_goal or t  # or self.time_step > self.max_time_step
-=======
-        at_goal = self.at_goal(s2, goal, geofence)
-        if at_goal:
-            self.success_streak += 1
-        new_t = at_goal or t or self.time_step > self.max_time_step
->>>>>>> b65b4f57
         if new_t:
             if self.surrogate_goal is None:
                 info['log count'] = {'successes': at_goal}
