--- conflicted
+++ resolved
@@ -83,12 +83,7 @@
         self.observation_space = Box(
             low=vectorize([self.observation_space.low, env.unwrapped.min_position]),
             high=vectorize([self.observation_space.high, env.unwrapped.max_position]),
-<<<<<<< HEAD
-            dtype=np.float32
-        )
-=======
             dtype=np.float32)
->>>>>>> 6288a5e7
 
     def step(self, action):
         o2, r, t, info = super().step(action)
