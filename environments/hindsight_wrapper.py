--- conflicted
+++ resolved
@@ -1,10 +1,7 @@
 from abc import abstractmethod
 from collections import namedtuple
 from copy import deepcopy
-<<<<<<< HEAD
-=======
 from typing import Optional
->>>>>>> ff3a7fb7
 
 import gym
 import numpy as np
@@ -12,12 +9,8 @@
 
 from environments.frozen_lake import FrozenLakeEnv
 from environments.lift import LiftEnv
-<<<<<<< HEAD
-from environments.multi_task import MultiTaskEnv
-=======
 from environments.mujoco import distance_between
 from environments.shift import ShiftEnv
->>>>>>> ff3a7fb7
 from sac.array_group import ArrayGroup
 from sac.utils import Step, unwrap_env, vectorize
 
@@ -117,43 +110,16 @@
             low=vectorize(
                 Observation(
                     observation=env.observation_space.low,
-<<<<<<< HEAD
-                    desired_goal=self.goal_space.low,
-=======
                     desired_goal=Goal(self.goal_space.low, self.goal_space.low),
->>>>>>> ff3a7fb7
                     achieved_goal=None)),
             high=vectorize(
                 Observation(
                     observation=env.observation_space.high,
-<<<<<<< HEAD
-                    desired_goal=self.goal_space.high,
-=======
                     desired_goal=Goal(self.goal_space.high, self.goal_space.high),
->>>>>>> ff3a7fb7
                     achieved_goal=None)))
 
     @property
     def goal_space(self):
-<<<<<<< HEAD
-        return Box(low=np.array(.4), high=np.array(.921))
-
-    def _is_success(self, achieved_goal, desired_goal):
-        distance = np.linalg.norm(achieved_goal - desired_goal, axis=-1)
-        return distance < self._geofence
-
-    def _achieved_goal(self):
-        return self.lift_env.block_pos()[2]
-
-    def _desired_goal(self):
-        assert isinstance(self.lift_env, LiftEnv)
-        return self.lift_env.initial_block_pos[2] + self.lift_env.min_lift_height
-
-
-class MultiTaskHindsightWrapper(LiftHindsightWrapper):
-    def __init__(self, env, geofence):
-        self.multi_task_env = unwrap_env(env, lambda e: isinstance(e, MultiTaskEnv))
-=======
         return Box(low=np.array([-.14, -.2240, .4]), high=np.array([.11, .2241, .921]))
 
     def _is_success(self, achieved_goal, desired_goal):
@@ -177,7 +143,6 @@
 class ShiftHindsightWrapper(LiftHindsightWrapper):
     def __init__(self, env, geofence):
         self.shift_env = unwrap_env(env, lambda e: isinstance(e, ShiftEnv))
->>>>>>> ff3a7fb7
         super().__init__(env, geofence)
         # tack on gripper goal_space
         self.observation_space = Box(
@@ -185,15 +150,9 @@
             high=vectorize([env.observation_space.high, self.goal_space.high, np.inf]))
 
     def _desired_goal(self):
-<<<<<<< HEAD
-        assert isinstance(self.multi_task_env, MultiTaskEnv)
-        block_height = self.multi_task_env.initial_block_pos[2]
-        goal = np.append(self.multi_task_env.goal, block_height)
-=======
         assert isinstance(self.shift_env, ShiftEnv)
         block_height = self.shift_env.initial_block_pos[2]
         goal = np.append(self.shift_env.goal, block_height)
->>>>>>> ff3a7fb7
         return Goal(goal, goal)
 
     def step(self, action):
