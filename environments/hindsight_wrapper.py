from abc import abstractmethod
from collections import namedtuple
from typing import Iterable, List

import gym
import numpy as np
from gym.spaces import Box

from environments.mujoco import distance_between
from environments.pick_and_place import Goal
from sac.utils import Step


class State(namedtuple('State', 'observation achieved_goal desired_goal')):
    def replace(self, **kwargs):
        return super()._replace(**kwargs)


class HindsightWrapper(gym.Wrapper):
    def __init__(self, env):
        super().__init__(env)
        vector_state = self.vectorize_state(self.reset())
        self.observation_space = Box(-1, 1, vector_state.shape[1:])

    @abstractmethod
    def _achieved_goal(self):
        raise NotImplementedError

    @abstractmethod
    def _is_success(self, achieved_goal, desired_goal):
        raise NotImplementedError

    @abstractmethod
    def _desired_goal(self):
        raise NotImplementedError

    @staticmethod
    def vectorize_state(state):
        return np.concatenate(state)

    def step(self, action):
        s2, r, t, info = self.env.step(action)
        new_s2 = State(
            observation=s2,
            desired_goal=self._desired_goal(),
            achieved_goal=self._achieved_goal())
        is_success = self._is_success(new_s2.achieved_goal, new_s2.desired_goal)
        new_t = is_success or t
        new_r = float(is_success)
        info['base_reward'] = r
        return new_s2, new_r, new_t, info

    def reset(self):
        return State(
            observation=self.env.reset(),
            desired_goal=self._desired_goal(),
            achieved_goal=self._achieved_goal())

    def recompute_trajectory(self, trajectory: Iterable, final_step: Step):
        achieved_goal = None
        for step in trajectory:
            if achieved_goal is None:
                achieved_goal = final_step.s2.achieved_goal
            new_t = self._is_success(step.s2.achieved_goal, achieved_goal)
            r = float(new_t)
            yield Step(
                s1=step.s1.replace(desired_goal=achieved_goal),
                a=step.a,
                r=r,
                s2=step.s2.replace(desired_goal=achieved_goal),
                t=new_t)
            if new_t:
                break


class MountaincarHindsightWrapper(HindsightWrapper):
    """
    new obs is [pos, vel, goal_pos]
    """

    def _achieved_goal(self):
        return self.env.unwrapped.state[0]

    def _is_success(self, achieved_goal, desired_goal):
        return self.env.unwrapped.state[0] >= self._desired_goal()

    def _desired_goal(self):
        return 0.45

    @staticmethod
    def vectorize_state(states: List[State]):
        if isinstance(states, State):
            states = [states]
        return np.stack(
            np.append(state.observation, state.desired_goal) for state in states)


class PickAndPlaceHindsightWrapper(HindsightWrapper):
    def __init__(self, env):
        super().__init__(env)

    def _is_success(self, achieved_goal, desired_goal):
        geofence = self.env.unwrapped.geofence
        return distance_between(achieved_goal.block, desired_goal.block) < geofence and \
               distance_between(achieved_goal.gripper,
                                desired_goal.gripper) < geofence

    def _achieved_goal(self):
        return Goal(
            gripper=self.env.unwrapped.gripper_pos(),
            block=self.env.unwrapped.block_pos())

    def _desired_goal(self):
        return self.env.unwrapped.goal()

    @staticmethod
    def vectorize_state(states: List[State]):
        """
        :returns
        >>> np.stack([np.concatenate(
        >>>    [state.observation, state.desired_goal.gripper, state.desired_goal.block])
        >>>     for state in states])
        """
        if isinstance(states, State):
            states = [states]

        def get_arrays(s: State):
            return [s.observation, s.desired_goal.gripper, s.desired_goal.block]

        slices = np.cumsum([0] + [np.size(a) for a in get_arrays(states[0])])
        state_vector = np.empty((len(states), slices[-1]))
        for i, state in enumerate(states):
            for (start, stop), array in zip(zip(slices, slices[1:]), get_arrays(state)):
                state_vector[i, start:stop] = array

        return state_vector


class MultiTaskHindsightWrapper(PickAndPlaceHindsightWrapper):
    def __init__(self, env):
        super().__init__(env)

    def recompute_trajectory(self, reverse_trajectory: Iterable, final_step: Step):
        achieved_goals = []
        last_goal = True
        for step in reverse_trajectory:
            assert isinstance(step, Step)
            achieved_goal = step.s2.achieved_goal

            if last_goal:
                last_goal = False
                if np.random.uniform(0, 1) < .1:
                    achieved_goals.append(achieved_goal)

<<<<<<< HEAD
            block_lifted = achieved_goal[2] > self.env.unwrapped.lift_height
            in_box = achieved_goal[1] > .1 and not block_lifted
=======
            block_lifted = achieved_goal.block[2] > self.env.unwrapped.lift_height
            in_box = achieved_goal.block[1] > .1 and not block_lifted
>>>>>>> cf57b8f1
            if block_lifted or in_box:
                achieved_goals.append(achieved_goal)

            for achieved_goal in achieved_goals:
                new_t = self._is_success(achieved_goal=step.s2.achieved_goal,
                                         desired_goal=achieved_goal)
                r = float(new_t)
                yield Step(
                    s1=step.s1.replace(desired_goal=achieved_goal),
                    a=step.a,
                    r=r,
                    s2=step.s2.replace(desired_goal=achieved_goal),
                    t=new_t)<|MERGE_RESOLUTION|>--- conflicted
+++ resolved
@@ -152,13 +152,8 @@
                 if np.random.uniform(0, 1) < .1:
                     achieved_goals.append(achieved_goal)
 
-<<<<<<< HEAD
-            block_lifted = achieved_goal[2] > self.env.unwrapped.lift_height
-            in_box = achieved_goal[1] > .1 and not block_lifted
-=======
             block_lifted = achieved_goal.block[2] > self.env.unwrapped.lift_height
             in_box = achieved_goal.block[1] > .1 and not block_lifted
->>>>>>> cf57b8f1
             if block_lifted or in_box:
                 achieved_goals.append(achieved_goal)
 
