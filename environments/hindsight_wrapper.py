from abc import abstractmethod
from collections import namedtuple
from copy import deepcopy

import gym
import numpy as np
from gym import spaces
from gym.spaces import Box

import environments.hsr
from environments import hsr
from environments.frozen_lake import FrozenLakeEnv
from environments.hsr import HSREnv, distance_between
from sac.array_group import ArrayGroup
from sac.utils import Step, unwrap_env, vectorize

Goal = namedtuple('Goal', 'gripper block')


class Observation(namedtuple('Obs', 'observation achieved_goal desired_goal')):
    def replace(self, **kwargs):
        return super()._replace(**kwargs)


class HindsightWrapper(gym.Wrapper):
    @abstractmethod
    def _achieved_goal(self):
        raise NotImplementedError

    @abstractmethod
    def _is_success(self, achieved_goal, desired_goal):
        raise NotImplementedError

    @abstractmethod
    def _desired_goal(self):
        raise NotImplementedError

    def _add_goals(self, env_obs):
        observation = Observation(
            observation=env_obs,
            desired_goal=self._desired_goal(),
            achieved_goal=self._achieved_goal())
        # assert self.observation_space.contains(observation)
        return observation

    def step(self, action):
        o2, r, t, info = self.env.step(action)
        return self._add_goals(o2), r, t, info

    def reset(self):
        return self._add_goals(super().reset())

    def recompute_trajectory(self, trajectory: Step):
        trajectory = Step(*deepcopy(trajectory))

        # get values
        o1 = Observation(*trajectory.o1)
        o2 = Observation(*trajectory.o2)
        achieved_goal = ArrayGroup(o2.achieved_goal)[-1]

        # perform assignment
        ArrayGroup(o1.desired_goal)[:] = achieved_goal
        ArrayGroup(o2.desired_goal)[:] = achieved_goal
        trajectory.r[:] = self._is_success(o2.achieved_goal, o2.desired_goal)
        trajectory.t[:] = np.logical_or(trajectory.t, trajectory.r)

        first_terminal = np.flatnonzero(trajectory.t)[0]
        return ArrayGroup(trajectory)[:first_terminal + 1]  # include first terminal

    def preprocess_obs(self, obs, shape: tuple = None):
        obs = Observation(*obs)
        obs = [obs.observation, obs.desired_goal]
        return vectorize(obs, shape=shape)


class MountaincarHindsightWrapper(HindsightWrapper):
    """
    new obs is [pos, vel, goal_pos]
    """

    def __init__(self, env):
        super().__init__(env)
        self.observation_space = Box(
            low=vectorize([self.observation_space.low, env.unwrapped.min_position]),
            high=vectorize([self.observation_space.high, env.unwrapped.max_position]))

    def step(self, action):
        o2, r, t, info = super().step(action)
        is_success = self._is_success(o2.achieved_goal, o2.desired_goal)
        new_t = is_success or t
        new_r = float(is_success)
        info['base_reward'] = r
        return o2, new_r, new_t, info

    def _achieved_goal(self):
        return self.env.unwrapped.state[0]

    def _desired_goal(self):
        return 0.45

    def _is_success(self, achieved_goal, desired_goal):
        return achieved_goal >= desired_goal


class HSRHindsightWrapper(HindsightWrapper):
    def __init__(self, env, geofence):
        super().__init__(env)
        self.hsr_env = unwrap_env(env, lambda e: isinstance(e, HSREnv))
        self._geofence = geofence
        hsr_spaces = hsr.Observation(*self.hsr_env.observation_space.spaces)
        self.observation_space = spaces.Tuple(
            Observation(
                observation=hsr_spaces.observation,
                desired_goal=self.goal_space,
                achieved_goal=self.goal_space,
            ))

    def _add_goals(self, env_obs):
        observation = Observation(
            observation=environments.hsr.Observation(*env_obs).observation,
            desired_goal=self._desired_goal(),
            achieved_goal=self._achieved_goal())
        # assert self.observation_space.contains(observation)
        return observation

    def _is_success(self, achieved_goal, desired_goal):
        return distance_between(achieved_goal, desired_goal) < self._geofence

    def _achieved_goal(self):
        return self.hsr_env.block_pos()

    def _desired_goal(self):
        assert isinstance(self.hsr_env, HSREnv)
<<<<<<< HEAD
        goal = self.hsr_env.goal
        return Goal(gripper=goal, block=goal)
=======
        return self.hsr_env.goal
>>>>>>> 4ac2ea77

    @property
    def goal_space(self):
        low = self.hsr_env.goal_space.low.copy()
        low[2] = self.hsr_env.initial_block_pos[2]
<<<<<<< HEAD
        return spaces.Tuple(Goal(
            gripper=Box(-np.inf, np.inf, (3,)),
            block=Box(-np.inf, np.inf, (3,)),
        ))
=======
        return Box(low=low, high=self.hsr_env.goal_space.high)
>>>>>>> 4ac2ea77


class FrozenLakeHindsightWrapper(HindsightWrapper):
    def __init__(self, env):
        self.frozen_lake_env = unwrap_env(env, lambda e: isinstance(e, FrozenLakeEnv))
        super().__init__(env)

    def _achieved_goal(self):
        fl_env = self.frozen_lake_env
        return np.array([fl_env.s // fl_env.nrow, fl_env.s % fl_env.ncol])

    def _is_success(self, achieved_goal, desired_goal):
        return (achieved_goal == desired_goal).prod(axis=-1)

    def _desired_goal(self):
        return self.frozen_lake_env.goal_vector()

    def step(self, action):
        o2, r, t, info = self.env.step(action)
        new_o2 = Observation(
            observation=np.array(o2.observation),
            desired_goal=self._desired_goal(),
            achieved_goal=self._achieved_goal())
        return new_o2, r, t, info

    def reset(self):
        return Observation(
            observation=np.array(self.env.reset().observation),
            desired_goal=self._desired_goal(),
            achieved_goal=self._achieved_goal())<|MERGE_RESOLUTION|>--- conflicted
+++ resolved
@@ -131,25 +131,13 @@
 
     def _desired_goal(self):
         assert isinstance(self.hsr_env, HSREnv)
-<<<<<<< HEAD
-        goal = self.hsr_env.goal
-        return Goal(gripper=goal, block=goal)
-=======
         return self.hsr_env.goal
->>>>>>> 4ac2ea77
 
     @property
     def goal_space(self):
         low = self.hsr_env.goal_space.low.copy()
         low[2] = self.hsr_env.initial_block_pos[2]
-<<<<<<< HEAD
-        return spaces.Tuple(Goal(
-            gripper=Box(-np.inf, np.inf, (3,)),
-            block=Box(-np.inf, np.inf, (3,)),
-        ))
-=======
         return Box(low=low, high=self.hsr_env.goal_space.high)
->>>>>>> 4ac2ea77
 
 
 class FrozenLakeHindsightWrapper(HindsightWrapper):
