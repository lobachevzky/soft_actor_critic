--- conflicted
+++ resolved
@@ -128,15 +128,9 @@
         desired_goal = Goal(*desired_goal)
 
         geofence = self.env.unwrapped.geofence
-<<<<<<< HEAD
         block_distance = distance_between(achieved_goal.block, desired_goal.block)
         goal_distance = distance_between(achieved_goal.gripper, desired_goal.gripper)
         return np.logical_and(block_distance < geofence, goal_distance < geofence)
-=======
-        return distance_between(achieved_goal.block, desired_goal.block) < geofence and \
-               distance_between(achieved_goal.gripper,
-                                desired_goal.gripper) < geofence
->>>>>>> bead88ed
 
     def _achieved_goal(self):
         return Goal(
