from collections.__init__ import namedtuple
from pathlib import Path
from typing import Tuple

import numpy as np
from gym import spaces
from gym.utils import closer
from gym.wrappers.monitoring.video_recorder import VideoRecorder

import mujoco
from mujoco import ObjType


class HSREnv:
    def __init__(self,
                 xml_filepath: Path,
                 steps_per_action: int,
                 geofence: float,
                 goal_space: spaces.Box,
                 block_space: spaces.Box,
                 min_lift_height: float = None,
                 randomize_pose: bool = False,
                 obs_type: str = None,
                 image_dimensions: Tuple[int] = None,
                 record_path: Path = None,
                 record_freq: int = None,
                 record: bool = False,
                 concat_recordings: bool = False,
                 render_freq: int = None):
        if not xml_filepath.is_absolute():
            xml_filepath = Path(Path(__file__).parent, xml_filepath)

        self.geofence = geofence
        self._obs_type = obs_type
        self._block_name = 'block1'
        left_finger_name = 'hand_l_distal_link'
        self._finger_names = [left_finger_name, left_finger_name.replace('_l_', '_r_')]
        self._episode = 0
        self._time_steps = 0

        # required for OpenAI code
        self.metadata = {'render.modes': 'rgb_array'}
        self.reward_range = -np.inf, np.inf
        self.spec = None
        self.render_freq = render_freq
        self.steps_per_action = steps_per_action

        # record stuff
        self._video_recorder = None
        self._concat_recordings = concat_recordings
        self._record = any((concat_recordings, record_path, record_freq, record))
        if self._record:
            self._record_path = record_path or Path('/tmp/training-video')
            image_dimensions = image_dimensions or (1000, 1000)
            self._record_freq = record_freq or 20

            if concat_recordings:
                self._video_recorder = self.reset_recorder(self._record_path)
        else:
            image_dimensions = image_dimensions or []
        self._image_dimensions = image_dimensions

        self.sim = mujoco.Sim(str(xml_filepath), *image_dimensions, n_substeps=1)

        # initial values
        self.initial_qpos = self.sim.qpos.ravel().copy()
        self.initial_qvel = self.sim.qvel.ravel().copy()
        self.initial_block_pos = np.copy(self.block_pos())

        def adjust_dim(space: spaces.Box, offset: Tuple, dim: int):
            low_offset = np.zeros(space.shape)
            high_offset = np.zeros(space.shape)
            low_offset[dim] = offset[0]
            high_offset[dim] = offset[1]

            return spaces.Box(
                low=space.low + low_offset,
                high=space.high + high_offset,
            )

        # goal space
<<<<<<< HEAD
        if min_lift_height:
            self._min_lift_height = min_lift_height
=======
        self._min_lift_height = min_lift_height
>>>>>>> 470edb34
        self.goal_space = goal_space

        epsilon = .0001
        too_close = self.goal_space.high - self.goal_space.low < 2 * epsilon
        self.goal_space.high[too_close] += epsilon
        self.goal_space.low[too_close] -= epsilon
        self.goal = None

        # block space
        self._block_space = block_space

        def using_joint(name):
            return self.sim.contains(ObjType.JOINT, name)

        self._base_joints = list(filter(using_joint, ['slide_x', 'slide_y']))
        raw_obs_space = spaces.Box(
            low=-np.inf, high=np.inf, shape=(self.sim.nq + len(self._base_joints),))
        self.observation_space = spaces.Tuple(
            Observation(observation=raw_obs_space, goal=self.goal_space))

        block_joint = self.sim.get_jnt_qposadr('block1joint')
        self._block_qposadrs = block_joint + np.array([0, 1, 3, 6])
        # x, y, z-axis rotation

        # joint space
        all_joints = [
            'slide_x', 'slide_y', 'arm_lift_joint', 'arm_flex_joint', 'wrist_roll_joint',
            'hand_l_proximal_joint'
        ]
        self._joints = list(filter(using_joint, all_joints))
        jnt_range_idx = [self.sim.name2id(ObjType.JOINT, j) for j in self._joints]
        self._joint_space = spaces.Box(
            *map(np.array, zip(*self.sim.jnt_range[jnt_range_idx])))
        self._joint_qposadrs = [self.sim.get_jnt_qposadr(j) for j in self._joints]
        self.randomize_pose = randomize_pose

        # action space
        self.action_space = spaces.Box(
            low=self.sim.actuator_ctrlrange[:-1, 0],
            high=self.sim.actuator_ctrlrange[:-1, 1],
            dtype=np.float32)

    def seed(self, seed=None):
        np.random.seed(seed)

    def render(self, mode=None, camera_name=None, labels=None):
        if mode == 'rgb_array':
            return self.sim.render_offscreen(camera_name=camera_name, labels=labels)
        return self.sim.render(camera_name=camera_name, labels=labels)

    def image(self, camera_name='rgb'):
        return self.sim.render_offscreen(camera_name)

    def compute_terminal(self):
        return self._is_successful()

    def compute_reward(self):
        if self._is_successful():
            return 1
        else:
            return 0

    def _get_obs(self):
        if self._obs_type == 'openai':

            # positions
            grip_pos = self.gripper_pos()
            dt = self.sim.nsubsteps * self.sim.timestep
            object_pos = self.block_pos()
            grip_velp = .5 * sum(
                self.sim.get_body_xvelp(name) for name in self._finger_names)
            # rotations
            object_rot = mat2euler(self.sim.get_body_xmat(self._block_name))

            # velocities
            object_velp = self.sim.get_body_xvelp(self._block_name) * dt
            object_velr = self.sim.get_body_xvelr(self._block_name) * dt

            # gripper state
            object_rel_pos = object_pos - grip_pos
            object_velp -= grip_velp
            gripper_state = np.array(
                [self.sim.get_joint_qpos(f'hand_{x}_proximal_joint') for x in 'lr'])
            qvels = np.array(
                [self.sim.get_joint_qvel(f'hand_{x}_proximal_joint') for x in 'lr'])
            gripper_vel = dt * .5 * qvels

            obs = np.concatenate([
                grip_pos,
                object_pos.ravel(),
                object_rel_pos.ravel(),
                gripper_state,
                object_rot.ravel(),
                object_velp.ravel(),
                object_velr.ravel(),
                grip_velp,
                gripper_vel,
            ])
        else:
            base_qvels = [self.sim.get_joint_qvel(j) for j in self._base_joints]
            obs = np.concatenate([self.sim.qpos, base_qvels])
        observation = Observation(observation=obs, goal=self.goal)
        # assert self.observation_space.contains(observation)
        return observation

    def step(self, action):
        action = np.clip(action, self.action_space.low, self.action_space.high)

        mirrored = 'hand_l_proximal_motor'
        mirroring = 'hand_r_proximal_motor'

        # insert mirrored values at the appropriate indexes
        mirrored_index, mirroring_index = [
            self.sim.name2id(ObjType.ACTUATOR, n) for n in [mirrored, mirroring]
        ]
        # necessary because np.insert can't append multiple values to end:
        mirroring_index = np.minimum(mirroring_index, self.action_space.shape)
        action = np.insert(action, mirroring_index, action[mirrored_index])

        self._time_steps += 1
        assert np.shape(action) == np.shape(self.sim.ctrl)

        assert np.shape(action) == np.shape(self.sim.ctrl)
        for i in range(self.steps_per_action):
            self.sim.ctrl[:] = action
            self.sim.step()
            if self.render_freq is not None and i % self.render_freq == 0:
                self.render()
            if self._record and i % self._record_freq == 0:
                self._video_recorder.capture_frame()

        done = self.compute_terminal()
        reward = self.compute_reward()

        # pause when goal is achieved
        if reward > 0:
            for _ in range(50):
                if self.render_freq is not None:
                    self.render()
                if self._record:
                    self._video_recorder.capture_frame()

        return self._get_obs(), reward, done, {}

    def _sync_grippers(self, qpos):
        qpos[self.sim.get_jnt_qposadr('hand_r_proximal_joint')] = qpos[
            self.sim.get_jnt_qposadr('hand_l_proximal_joint')]

    def reset(self):
        self.sim.reset()
        qpos = np.copy(self.initial_qpos)

        if self.randomize_pose:
            qpos[self._joint_qposadrs] = self._joint_space.sample()
        self._sync_grippers(qpos)
        qpos[self._block_qposadrs] = self._block_space.sample()
        if self._min_lift_height:
            self.goal = self.block_pos() + np.array([0, 0, self._min_lift_height])
        else:
            self.goal = self.goal_space.sample()
        self.sim.mocap_pos[:] = self.goal

        # forward sim
        assert qpos.shape == (self.sim.nq,)
        self.sim.qpos[:] = qpos.copy()
        self.sim.qvel[:] = 0
        self.sim.forward()

        if self._time_steps > 0:
            self._episode += 1

        # if necessary, reset VideoRecorder
        if self._record and not self._concat_recordings:
            if self._video_recorder:
                self._video_recorder.close()
            record_path = Path(self._record_path, str(self._episode))
            self._video_recorder = self.reset_recorder(record_path)

        return self._get_obs()

    def block_pos(self):
        return self.sim.get_body_xpos(self._block_name)

    def gripper_pos(self):
        finger1, finger2 = [self.sim.get_body_xpos(name) for name in self._finger_names]
        return (finger1 + finger2) / 2.

    def reset_recorder(self, record_path: Path):
        record_path.mkdir(parents=True, exist_ok=True)
        print(f'Recording video to {record_path}.mp4')
        video_recorder = VideoRecorder(
            env=self,
            base_path=str(record_path),
            metadata={'episode': self._episode},
            enabled=True,
        )
        closer.Closer().register(video_recorder)
        return video_recorder

    def __enter__(self):
        return self

    def __exit__(self, *args):
        self.sim.__exit__()

    def _is_successful(self):
        if self._min_lift_height:
            return self.block_pos()[2] > self.initial_block_pos[2] + self._min_lift_height
<<<<<<< HEAD
        return distance_between(self.block_pos, self.goal) < self.geofence
=======
        return distance_between(self.block_pos(), self.goal) < self.geofence
>>>>>>> 470edb34


def quaternion2euler(w, x, y, z):
    ysqr = y * y

    t0 = +2.0 * (w * x + y * z)
    t1 = +1.0 - 2.0 * (x * x + ysqr)
    euler_x = np.arctan2(t0, t1)

    t2 = +2.0 * (w * y - z * x)
    t2 = 1 if t2 > 1 else t2
    t2 = -1 if t2 < -1 else t2
    euler_y = np.arcsin(t2)

    t3 = +2.0 * (w * z + x * y)
    t4 = +1.0 - 2.0 * (ysqr + z * z)
    euler_z = np.arctan2(t3, t4)

    return euler_x, euler_y, euler_z


def distance_between(pos1, pos2):
    return np.sqrt(np.sum(np.square(pos1 - pos2), axis=-1))


def escaped(pos, world_upper_bound, world_lower_bound):
    # noinspection PyTypeChecker
    return np.any(pos > world_upper_bound) \
           or np.any(pos < world_lower_bound)


def get_limits(pos, size):
    return pos + size, pos - size


def point_inside_object(point, object):
    pos, size = object
    tl = pos - size
    br = pos + size
    return (tl[0] <= point[0] <= br[0]) and (tl[1] <= point[1] <= br[1])


def print1(*strings):
    print('\r', *strings, end='')


def mat2euler(mat):
    """ Convert Rotation Matrix to Euler Angles.  See rotation.py for notes """
    mat = np.asarray(mat, dtype=np.float64)
    assert mat.shape[-2:] == (3, 3), "Invalid shape matrix {}".format(mat)

    cy = np.sqrt(mat[..., 2, 2] * mat[..., 2, 2] + mat[..., 1, 2] * mat[..., 1, 2])
    condition = cy > np.finfo(np.float64).eps * 4.
    euler = np.empty(mat.shape[:-1], dtype=np.float64)
    euler[..., 2] = np.where(condition, -np.arctan2(mat[..., 0, 1], mat[..., 0, 0]),
                             -np.arctan2(-mat[..., 1, 0], mat[..., 1, 1]))
    euler[..., 1] = np.where(condition, -np.arctan2(-mat[..., 0, 2], cy),
                             -np.arctan2(-mat[..., 0, 2], cy))
    euler[..., 0] = np.where(condition, -np.arctan2(mat[..., 1, 2], mat[..., 2, 2]), 0.0)
    return euler


Observation = namedtuple('Obs', 'observation goal')<|MERGE_RESOLUTION|>--- conflicted
+++ resolved
@@ -79,12 +79,7 @@
             )
 
         # goal space
-<<<<<<< HEAD
-        if min_lift_height:
-            self._min_lift_height = min_lift_height
-=======
         self._min_lift_height = min_lift_height
->>>>>>> 470edb34
         self.goal_space = goal_space
 
         epsilon = .0001
@@ -293,11 +288,7 @@
     def _is_successful(self):
         if self._min_lift_height:
             return self.block_pos()[2] > self.initial_block_pos[2] + self._min_lift_height
-<<<<<<< HEAD
-        return distance_between(self.block_pos, self.goal) < self.geofence
-=======
         return distance_between(self.block_pos(), self.goal) < self.geofence
->>>>>>> 470edb34
 
 
 def quaternion2euler(w, x, y, z):
