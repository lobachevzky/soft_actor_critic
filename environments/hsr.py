--- conflicted
+++ resolved
@@ -79,17 +79,8 @@
             )
 
         # goal space
-<<<<<<< HEAD
-        if min_lift_height:
-            min_lift_height += geofence
-            self.goal_space = adjust_dim(
-                space=goal_space, offset=(min_lift_height, min_lift_height), dim=2)
-        else:
-            self.goal_space = goal_space
-=======
         self._min_lift_height = min_lift_height
         self.goal_space = goal_space
->>>>>>> 4ac2ea77
 
         epsilon = .0001
         too_close = self.goal_space.high - self.goal_space.low < 2 * epsilon
@@ -244,20 +235,12 @@
         if self.randomize_pose:
             qpos[self._joint_qposadrs] = self._joint_space.sample()
         self._sync_grippers(qpos)
-<<<<<<< HEAD
-        block_pos = self._block_space.sample()
-        qpos[self._block_qposadrs] = block_pos
-        sample = self.goal_space.sample()
-        sample[[0, 1]] = block_pos[[0, 1]]
-        self.goal = self.sim.mocap_pos[:] = sample
-=======
         qpos[self._block_qposadrs] = self._block_space.sample()
         if self._min_lift_height:
             self.goal = self.block_pos() + np.array([0, 0, self._min_lift_height])
         else:
             self.goal = self.goal_space.sample()
         self.sim.mocap_pos[:] = self.goal
->>>>>>> 4ac2ea77
 
         # forward sim
         assert qpos.shape == (self.sim.nq,)
@@ -303,13 +286,9 @@
         self.sim.__exit__()
 
     def _is_successful(self):
-<<<<<<< HEAD
-        return distance_between(self.goal, self.block_pos()) < self.geofence
-=======
         if self._min_lift_height:
             return self.block_pos()[2] > self.initial_block_pos[2] + self._min_lift_height
         return distance_between(self.block_pos(), self.goal) < self.geofence
->>>>>>> 4ac2ea77
 
 
 def quaternion2euler(w, x, y, z):
