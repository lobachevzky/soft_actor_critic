--- conflicted
+++ resolved
@@ -60,11 +60,7 @@
         self._cheat_prob = cheat_prob
         self._fixed_block = fixed_block
         self._block_name = 'block1'
-<<<<<<< HEAD
-        self.min_lift_height = min_lift_height
-=======
         self.min_lift_height = min_lift_height + geofence
->>>>>>> 311945a3
         self.geofence = geofence
 
         super().__init__(**kwargs)
