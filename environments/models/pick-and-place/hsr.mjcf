<mujoco model="hsrb">
    <body name="base_link" pos="-.46 -.081 0">
        <!--<site name="touchsensor_site" size="0.25 .5" pos="0 0 .5" type="cylinder" rgba="1 0 0 0"/>-->
        <!--<joint armature="0.0001" axis="1 0 0" frictionloss="50" name="slide_x" pos="0 0 0" type="slide" limited="true" range="-.12 .22"/>-->
        <!--<joint armature="0.0001" axis="0 1 0" frictionloss="50" name="slide_y" pos="0 0 0" type="slide" limited="true" range="-.22 .24"/>-->
        <!--<joint axis="0 0 1" damping="1000" name="turn" pos="0 0 0" type="hinge"/>-->
        <inertial pos="-0.025978 -0.005498 0.17633" quat="0.995796 0.0411155 -0.0685908 0.0446655" mass="50"
                  diaginertia="0.378627 0.344913 0.145159"/>
        <geom type="mesh" group="1" mesh="base_light"/>
        <geom type="mesh" group="1" mesh="body_light"/>
        <geom type="mesh" group="1" mesh="torso_base"/>
        <geom type="mesh" mesh="base"/>
        <body name="base_roll_link" pos="0 0hsr">
            <inertial pos="-0.019482 0.002191 0.071013" quat="-0.163088 0.695987 0.176074 0.676759" mass="10.2394"
                      diaginertia="0.145076 0.0958414 0.0713624"/>
            <!--<joint name="base_roll_joint" pos="0 0 0" axis="0 0 1" />-->
            <body name="base_r_drive_wheel_link" pos="-0.11 -0.133 0.04">
                <inertial pos="0 0 0" mass="0.2" diaginertia="0.015 0.015 0.015"/>
                <!--<joint name="base_r_drive_wheel_joint" pos="0 0 0" axis="0 1 0" />-->
                <geom size="0.04 0.015" quat="0.707107 0.707107 0 0" type="cylinder" contype="0" conaffinity="0"
                      group="1" rgba="0.2 0.2 0.2 1"/>
            </body>
            <body name="base_l_drive_wheel_link" pos="-0.11 0.133 0.04">
                <inertial pos="0 0 0" mass="0.2" diaginertia="0.015 0.015 0.015"/>
                <!--<joint name="base_l_drive_wheel_joint" pos="0 0 0" axis="0 1 0" />-->
                <geom size="0.04 0.015" quat="0.707107 0.707107 0 0" type="cylinder" contype="0" conaffinity="0"
                      group="1" rgba="0.2 0.2 0.2 1"/>
            </body>
            <body name="base_r_passive_wheel_x_frame" pos="0.1495 -0.055 0.03">
                <inertial pos="0 0 0" mass="0.2" diaginertia="0.015 0.015 0.015"/>
                <!--<joint name="base_r_passive_wheel_x_frame_joint" pos="0 0 0" axis="1 0 0" />-->
                <body name="base_r_passive_wheel_y_frame" pos="0 0 0">
                    <inertial pos="0 0 0" mass="0.2" diaginertia="0.015 0.015 0.015"/>
                    <!--<joint name="base_r_passive_wheel_y_frame_joint" pos="0 0 0" axis="0 1 0" />-->
                    <body name="base_r_passive_wheel_z_link" pos="0 0 0">
                        <inertial pos="0 0 0" mass="0.2" diaginertia="0.015 0.015 0.015"/>
                        <!--<joint name="base_r_passive_wheel_z_joint" pos="0 0 0" axis="0 0 1" />-->
                        <geom size="0.03" contype="0" conaffinity="0" group="1" rgba="0.2 0.2 0.2 1"/>
                    </body>
                </body>
            </body>
            <body name="base_l_passive_wheel_x_frame" pos="0.1495 0.055 0.03">
                <inertial pos="0 0 0" mass="0.2" diaginertia="0.015 0.015 0.015"/>
                <!--<joint name="base_l_passive_wheel_x_frame_joint" pos="0 0 0" axis="1 0 0" />-->
                <body name="base_l_passive_wheel_y_frame" pos="0 0 0">
                    <inertial pos="0 0 0" mass="0.2" diaginertia="0.015 0.015 0.015"/>
                    <!--<joint name="base_l_passive_wheel_y_frame_joint" pos="0 0 0" axis="0 1 0" />-->
                    <body name="base_l_passive_wheel_z_link" pos="0 0 0">
                        <inertial pos="0 0 0" mass="0.2" diaginertia="0.015 0.015 0.015"/>
                        <!--<joint name="base_l_passive_wheel_z_joint" pos="0 0 0" axis="0 0 1" />-->
                        <geom size="0.03" contype="0" conaffinity="0" group="1" rgba="0.2 0.2 0.2 1"/>
                    </body>
                </body>
            </body>
        </body>
        <body name="base_range_sensor_link" pos="0.1675 0 0.1844">
            <inertial pos="2.99617e-10 -1.40731e-10 0.0186825" quat="0.707107 0 0 0.707107" mass="0.0453567"
                      diaginertia="9.82024e-06 9.82024e-06 9.24683e-06"/>
            <geom type="mesh" contype="0" conaffinity="0" group="1" mesh="laser"/>
        </body>
        <body name="base_imu_frame" pos="0.0005 0.1296 0.181" quat="0 1 0 0">
            <inertial pos="0.0005 0.1296 0.181" quat="0 1 0 0" mass=".001" diaginertia="0 0 0"/>
        </body>
        <body name="torso_lift_link" pos="0 0 0.752">
            <inertial pos="-0.051142 0.003454 -0.2905" quat="0.511154 0.00760492 -0.0140194 0.859341" mass="3.42078"
                      diaginertia="0.105342 0.104252 0.0127461"/>
            <!--<joint name="torso_lift_joint" pos="0 0 0" axis="0 0 1" type="slide" limited="true" range="0 0.345" />-->
            <geom type="mesh" contype="0" conaffinity="0" group="1" mesh="torso_light"/>
            <!--<geom type="mesh" mesh="torso"/>-->
            <body name="head_pan_link" pos="0 0 0">
                <camera quat=".5 .5 -.5 -.5" name="rgb" pos="0 0 0"/>
                <inertial pos="0.001724 -0.001969 -0.028886" quat="0.865343 0.459592 0.192259 -0.0547077"
                          mass="0.571903" diaginertia="0.00102408 0.00077623 0.000589392"/>
                <!--<joint name="head_pan_joint" pos="0 0 0" axis="0 0 1" limited="true" range="-3.84 1.75" />-->
                <geom type="mesh" contype="0" conaffinity="0" group="1" mesh="head_pan"/>
                <geom type="mesh" mesh="head_pan"/>
                <body name="head_tilt_link" pos="0.02 0 0">
                    <inertial pos="-0.055376 -0.002436 0.117733" quat="0.973833 0.0131235 -0.226864 -0.00327368"
                              mass="2.1238" diaginertia="0.0218915 0.0149823 0.0091862"/>
                    <!--<joint name="head_tilt_joint" pos="0 0 0" axis="0 -1 0" limited="true" range="-1.57 0.52" />-->
                    <geom type="mesh" contype="0" conaffinity="0" group="1" mesh="head_upper"/>
                    <geom type="mesh" contype="0" conaffinity="0" group="1" mesh="head_tilt"/>
                    <geom type="mesh" contype="0" conaffinity="0" group="1" mesh="tablet_base"/>
                    <geom type="mesh" contype="0" conaffinity="0" mesh="head"/>
                    <geom type="mesh" contype="0" conaffinity="0" mesh="tablet"/>
                    <body name="head_l_stereo_camera_link" pos="0.02 0.07 0.061" quat="0.5 -0.5 0.5 -0.5">
                        <inertial pos="0.000118795 -2.67584e-05 -0.0166838"
                                  quat="0.968331 0.00628536 0.00637933 0.249511" mass=".001" diaginertia="0 0 0"/>
                        <geom type="mesh" contype="0" conaffinity="0" group="1" mesh="head_camera"/>
                        <body name="head_l_stereo_camera_gazebo_frame" pos="0 0 0" quat="0.5 0.5 -0.5 0.5">
                            <inertial pos="0 0 0" quat="0.5 0.5 -0.5 0.5" mass=".001" diaginertia="0 0 0"/>
                        </body>
                    </body>
                    <body name="head_r_stereo_camera_link" pos="0.02 -0.07 0.061" quat="0.5 -0.5 0.5 -0.5">
                        <inertial pos="0.000118795 -2.67584e-05 -0.0166838"
                                  quat="0.968331 0.00628536 0.00637933 0.249511" mass=".001" diaginertia="0 0 0"/>
                        <geom type="mesh" contype="0" conaffinity="0" group="1" mesh="head_camera"/>
                        <body name="head_r_stereo_camera_gazebo_frame" pos="0 0 0" quat="0.5 0.5 -0.5 0.5">
                            <inertial pos="0 0 0" quat="0.5 0.5 -0.5 0.5" mass=".001" diaginertia="0 0 0"/>
                        </body>
                    </body>
                    <body name="head_center_camera_frame" pos="0.0195 0 0.061" quat="0.5 -0.5 0.5 -0.5">
                        <inertial pos="0.0195 0 0.061" quat="0.5 -0.5 0.5 -0.5" mass=".001" diaginertia="0 0 0"/>
                        <body name="head_center_camera_gazebo_frame" pos="0 0 0" quat="0.5 0.5 -0.5 0.5">
                            <inertial pos="0 0 0" quat="0.5 0.5 -0.5 0.5" mass=".001" diaginertia="0 0 0"/>
                        </body>
                    </body>
                    <body name="head_rgbd_sensor_link" pos="-0.079796 0.022 0.215172" quat="0.5 -0.5 0.5 -0.5">
                        <inertial pos="0.0223125 0.00308413 -0.0150742" quat="0.490393 0.50971 0.490151 0.509375"
                                  mass="0.187218" diaginertia="0.000444834 0.000441735 3.55076e-05"/>
                        <geom type="mesh" contype="0" conaffinity="0" group="1" mesh="rgbd_light"/>
                        <!--<geom type="mesh" mesh="rgbd"/>-->
                        <body name="head_rgbd_sensor_gazebo_frame" pos="0 0 0" quat="0.5 0.5 -0.5 0.5">
                            <inertial pos="0 0 0" quat="0.5 0.5 -0.5 0.5" mass=".001" diaginertia="0 0 0"/>
                        </body>
                    </body>
                </body>
            </body>
        </body>
        <body name="arm_lift_link" pos="0 0 0.5">
              <!--pos="0 0 0.34">-->
            <!--<inertial pos="0.051549 0.042438 -0.064145" quat="-0.111496 0.499152 -0.110462 0.852182" mass="1.27582"-->
                      <!--diaginertia="0.00909548 0.00799354 0.00328099"/>-->
            <!--<joint name="arm_lift_joint" pos="0 0 0" axis="0 0 1" type="slide" limited="true" damping="100"-->
                   <!--range="0 0.31" />-->
            <geom type="mesh" contype="0" conaffinity="0" group="1" mesh="shoulder"/>
            <geom type="mesh" mesh="shoulder"/>
            <body name="arm_flex_link" pos="0.141 0.078 0">
                <inertial pos="0.000632 0.006404 0.118529" quat="0.999966 -0.00826681 1.5355e-06 -1.33584e-06"
                          mass="1.33929" diaginertia="2.51222 2.51222 2.51222"/>
                <!--<joint name="arm_flex_joint" pos="0 0 0" axis="0 -1 0" limited="true" range="-55 0" damping="100"/>-->
                <joint name="arm_flex_joint" pos="0 0 0" axis="0 -1 0" limited="true" range="-63 0" damping="35"/>
                <geom type="mesh" contype="0" conaffinity="0" group="1" mesh="arm_flex_light"/>
                <geom type="mesh" mesh="arm_flex"/>
                <body name="arm_roll_link" pos="0.005 0 0.345">
                    <inertial pos="-0.006927 0.002039 -0.064837" quat="0.704471 0.707171 -0.0444888 0.0406182"
                              mass="0.247936" diaginertia="0.00426928 0.00411787 0.00078077"/>
                    <!--<joint name="arm_roll_joint" pos="0 0 0" axis="0 0 1" limited="true" range="-2.09 3.84" />-->
                    <geom type="mesh" contype="0" conaffinity="0" group="1" mesh="arm_roll_light"/>
                    <geom type="mesh" mesh="arm_roll"/>
                    <body name="wrist_flex_link" pos="0 0 0"
                          quat="0.4 0 .6 0">
                        <inertial pos="0.000131 -0.003929 0.00217" quat="0.672298 0.740248 0.0055614 0.00418043"
                                  mass="0.681225" diaginertia="7.43604e-05 6.49274e-05 3.81796e-05"/>
                        <!--<joint name="wrist_flex_joint" pos="0 0 0" axis="0 -1 0" limited="true" range="-1.92 1.22" />-->
                        <geom type="mesh" contype="0" conaffinity="0" group="1" rgba="0.33 0.33 0.33 1"
                              mesh="wrist_flex"/>
                        <geom size="0.017 0.01" pos="0 0 0.04" type="cylinder" contype="0" conaffinity="0" group="1"
                              rgba="0.33 0.33 0.33 1"/>
                        <geom size="0.017 0.02" pos="0 0 0.03" type="cylinder" rgba="0.33 0.33 0.33 1"/>
                        <body name="wrist_roll_link" pos="0 0 0">
                            <inertial pos="-0.001416 -0.001547 0.081689"
                                      quat="0.988073 0.0424396 -0.0351605 -0.143785"
                                      mass="0.761692" diaginertia="0.000811657 0.000766039 0.000449422"/>
<<<<<<< HEAD
                            <joint name="wrist_roll_joint" pos="0 0 0" axis="0 0 1" damping="10" limited="true" range="-180 180"/>
=======
                            <joint name="wrist_roll_joint" pos="0 0 0" axis="0 0 1" damping="15" limited="true" range="-90 90"/>
>>>>>>> acbcfb89
                                   <!--range="-1.92 3.67" />-->
                            <geom type="mesh" contype="0" conaffinity="0" group="1" mesh="wrist_roll"/>
                            <geom type="mesh" mesh="wrist_roll"/>
                            <body name="wrist_ft_sensor_frame" pos="0 0 0.0735" quat="0 1 0 0">
                                <inertial pos="0 0 0.0735" quat="0 1 0 0" mass=".001" diaginertia="0 0 0"/>
                            </body>
                            <body name="hand_palm_link" pos="0.012 0 0.1405" quat="0 0 0 1">
                                <inertial pos="0 0 0" mass="0.15" diaginertia="0.015 0.015 0.015"/>
                                <geom type="mesh" contype="0" conaffinity="0" group="1" rgba="0.33 0.33 0.33 1"
                                      mesh="palm"/>
                                <geom type="mesh" rgba="0.33 0.33 0.33 1" mesh="palm"/>
                                <body name="hand_motor_dummy_link" pos="0 0 0">
                                    <inertial pos="0 0 0" mass="0.15" diaginertia="0.015 0.015 0.015"/>
                                    <!--<joint name="hand_motor_joint" pos="0 0 0" axis="1 0 0" limited="true" range="-0.798 1.24" />-->
                                </body>
                                <body name="hand_l_proximal_link" pos="-0.01675 -0.0245 -0.0175">
                                    <inertial pos="0 0 0" mass="0.15" diaginertia="0.015 0.015 0.015"/>
                                    <joint name="hand_l_proximal_joint" pos="0 0 0" axis="1 0 0" limited="true" range="0 20" damping="15"/>
                                    <body name="hand_l_spring_proximal_link" pos="0 0 0">
                                        <inertial pos="0.021418 0.00248 0.022688"
                                                  quat="0.701927 0.0145759 0.051882 0.710208" mass="0.043589"
                                                  diaginertia="2.88931e-05 2.62201e-05 4.88149e-06"/>
                                        <!--<joint name="hand_l_spring_proximal_joint" pos="0 0 0" axis="1 0 0" limited="true" range="0 0.698" />-->
                                        <geom type="mesh" contype="0" conaffinity="0" group="1" rgba="0.33 0.33 0.33 1"
                                              mesh="l_proximal"/>
                                        <geom type="mesh" rgba="0.33 0.33 0.33 1" mesh="l_proximal"/>
                                        <body name="hand_l_mimic_distal_link" pos="0 0 0.07">
                                            <inertial pos="0 0 0" mass="0.15" diaginertia="0.015 0.015 0.015"/>
                                            <!--<joint name="hand_l_mimic_distal_joint" pos="0 0 0" axis="1 0 0" limited="true" range="-0.698 0" />-->
                                            <body name="hand_l_distal_link" pos="0 0 0">
                                                <site name="touchsensor_l_site" size="0.03" pos="0.015 0.01 0.025" rgba="0 1 0 0 "/>
                                                <inertial pos="0.011116 0.005679 0.017532"
                                                          quat="0.643017 0.664219 -0.320716 0.206114" mass="0.027731"
                                                          diaginertia="3.13749e-06 3.13749e-06 3.13749e-06"/>
                                                <!--<joint name="hand_l_distal_joint" pos="0 0 0" axis="1 0 0" limited="true" range="-1.24 0.798" />-->
                                                <geom type="mesh" contype="0" conaffinity="0" group="1"
                                                      rgba="0.33 0.33 0.33 1" mesh="l_distal"/>
                                                <geom type="mesh" rgba="0.33 0.33 0.33 1" mesh="l_distal"/>
                                                <body name="hand_l_finger_tip_frame" pos="0.01675 0.0193 0.0379"
                                                      quat="0.707107 -0.707107 0 0">
                                                    <inertial pos="0 0 0" mass="0.15" diaginertia="0.015 0.015 0.015"/>
                                                </body>
                                                <body name="hand_l_finger_vacuum_frame" pos="0.00475 -0.011539 0.03322"
                                                      quat="0.92388 0.382683 0 0">
                                                    <inertial pos="0 0 0" mass="0.15" diaginertia="0.015 0.015 0.015"/>
                                                    <geom size="0.004 0.004 0.01" pos="0 0 -0.01" type="box" contype="0"
                                                          conaffinity="0" group="1" rgba="0.33 0.33 0.33 1"/>
                                                </body>
                                            </body>
                                        </body>
                                    </body>
                                </body>
                                <body name="hand_r_proximal_link" pos="-0.01675 0.0245 -0.0175">
                                    <inertial pos="0 0 0" mass="0.15" diaginertia="0.015 0.015 0.015"/>
                                    <joint name="hand_r_proximal_joint" pos="0 0 0" axis="-1 0 0" limited="true" range="0 20" damping="15"/>
                                    <body name="hand_r_spring_proximal_link" pos="0 0 0">
                                        <inertial pos="0.013203 0.002096 0.023311"
                                                  quat="0.696227 -0.0447896 0.0033388 0.716415" mass="0.043956"
                                                  diaginertia="2.89497e-05 2.63111e-05 4.7712e-06"/>
                                        <!--<joint name="hand_r_spring_proximal_joint" pos="0 0 0" axis="-1 0 0" limited="true" range="0 0.698" />-->
                                        <geom type="mesh" contype="0" conaffinity="0" group="1" rgba="0.33 0.33 0.33 1"
                                              mesh="r_proximal"/>
                                        <geom type="mesh" rgba="0.33 0.33 0.33 1" mesh="r_proximal"/>
                                        <body name="hand_r_mimic_distal_link" pos="0 0 0.07">
                                            <inertial pos="0 0 0" mass="0.15" diaginertia="0.015 0.015 0.015"/>
                                            <!--<joint name="hand_r_mimic_distal_joint" pos="0 0 0" axis="-1 0 0" limited="true" range="-0.698 0" />-->
                                            <body name="hand_r_distal_link" pos="0 0 0">
                                                <inertial pos="0.014256 -0.008321 0.015591"
                                                          quat="0.681852 0.144862 -0.179988 0.694044" mass="0.020927"
                                                          diaginertia="4.49687e-06 3.07541e-06 2.38477e-06"/>
                                                <!--<joint name="hand_r_distal_joint" pos="0 0 0" axis="-1 0 0" limited="true" range="-1.24 0.798" />-->
                                                <geom type="mesh" contype="0" conaffinity="0" group="1"
                                                      rgba="0.33 0.33 0.33 1" mesh="r_distal"/>
                                                <geom type="mesh" rgba="0.33 0.33 0.33 1" mesh="r_distal"/>
                                                <site name="touchsensor_r_site" size="0.03" pos="0.015 -0.01 0.025" rgba="0 1 0 0"/>

                                                <body name="hand_r_finger_tip_frame" pos="0.01675 -0.0193 0.0379"
                                                      quat="0.707107 0.707107 0 0">
                                                    <inertial pos="0 0 0" mass="0.15" diaginertia="0.015 0.015 0.015"/>
                                                </body>
                                            </body>
                                        </body>
                                    </body>
                                </body>
                                <body name="hand_camera_frame" pos="0.039 0 -0.0045">
                                    <inertial pos="0.039 0 -0.0045" mass=".001" diaginertia="0 0 0"/>
                                    <body name="hand_camera_gazebo_frame" pos="0 0 0" quat="0.5 0.5 -0.5 0.5">
                                        <inertial pos="0 0 0" quat="0.5 0.5 -0.5 0.5" mass=".001" diaginertia="0 0 0"/>
                                    </body>
                                </body>
                            </body>
                        </body>
                    </body>
                </body>
            </body>
        </body>
    </body>
</mujoco><|MERGE_RESOLUTION|>--- conflicted
+++ resolved
@@ -152,11 +152,7 @@
                             <inertial pos="-0.001416 -0.001547 0.081689"
                                       quat="0.988073 0.0424396 -0.0351605 -0.143785"
                                       mass="0.761692" diaginertia="0.000811657 0.000766039 0.000449422"/>
-<<<<<<< HEAD
-                            <joint name="wrist_roll_joint" pos="0 0 0" axis="0 0 1" damping="10" limited="true" range="-180 180"/>
-=======
                             <joint name="wrist_roll_joint" pos="0 0 0" axis="0 0 1" damping="15" limited="true" range="-90 90"/>
->>>>>>> acbcfb89
                                    <!--range="-1.92 3.67" />-->
                             <geom type="mesh" contype="0" conaffinity="0" group="1" mesh="wrist_roll"/>
                             <geom type="mesh" mesh="wrist_roll"/>
