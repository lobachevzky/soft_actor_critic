--- conflicted
+++ resolved
@@ -1,13 +1,8 @@
 <mujoco model="hsrb">
     <body name="base_link" pos="-.47 -.081 0">
         <site name="touchsensor_site" size="0.25 .5" pos="0 0 .5" type="cylinder" rgba="1 0 0 0"/>
-<<<<<<< HEAD
-        <joint axis="1 0 0" damping="1000" name="slide_x" pos="0 0 0" type="slide" limited="true" range="-.02 .02"/>
-        <joint axis="0 1 0" damping="50" name="slide_y" pos="0 0 0" type="slide" limited="true" range="-.02 .02"/>
-=======
         <!--<joint axis="1 0 0" damping="1000" name="slide_x" pos="0 0 0" type="slide" limited="true" range="-.02 .02"/>-->
         <!--<joint axis="0 1 0" damping="1000" name="slide_y" pos="0 0 0" type="slide" limited="true" range="-.02 .02"/>-->
->>>>>>> 46e91c24
         <!--<joint axis="0 0 1" damping="1000" name="turn" pos="0 0 0" type="hinge"/>-->
         <inertial pos="-0.025978 -0.005498 0.17633" quat="0.995796 0.0411155 -0.0685908 0.0446655" mass="50"
                   diaginertia="0.378627 0.344913 0.145159"/>
