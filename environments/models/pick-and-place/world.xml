--- conflicted
+++ resolved
@@ -112,29 +112,14 @@
         <include file="hsr.mjcf"/>
     </worldbody>
     <actuator>
-<<<<<<< HEAD
-        <!--<motor gear="1000.0" name="slide_x_motor" joint="slide_x"/>-->
-        <!--<motor gear="1000.0" name="slide_y_motor" joint="slide_y"/>-->
-        <!--<position gear="1" kp="1000" name="slide_x_motor" joint="slide_x"-->
-                  <!--forcelimited="true" forcerange="-15 35"/>-->
-        <!--<position gear="1" kp="1000" name="slide_y_motor" joint="slide_y"-->
-                  <!--forcelimited="true" forcerange="-15 35"/>-->
-        <position gear="10" kp="1000" name="arm_flex_motor" joint="arm_flex_joint"
-                  forcelimited="true" forcerange="-15 35"/>
-=======
         <!--<motor gear="100.0" name="slide_x_motor" joint="slide_x"-->
         <!--forcelimited="true" forcerange="-10 10"/>-->
         <!--<motor gear="100.0" name="slide_y_motor" joint="slide_y"-->
         <!--forcelimited="true" forcerange="-10 10"/>-->
->>>>>>> acbcfb89
         <!--<motor gear="1000.0" name="arm_lift_motor" joint="arm_lift_joint"/>-->
         <!--<motor gear="100.0" name="arm_flex_motor" joint="arm_flex_joint"-->
         <!--forcelimited="true" forcerange="-15 35"/>-->
         <!--<motor gear="1000.0" name="wrist_flex_motor" joint="wrist_flex_joint"/>-->
-<<<<<<< HEAD
-        <!--<motor gear="1000.0" name="wrist_roll_motor" joint="wrist_roll_joint" forcelimited="true" forcerange="-.03 .03"/>/>-->
-        <position gear="10" kp="1000" name="wrist_roll_motor" joint="wrist_roll_joint"
-=======
         <!--<motor gear="100.0" name="wrist_roll_motor" joint="wrist_roll_joint" forcelimited="true" forcerange="-.03 .03"/>/>-->
         <!--<motor gear="100.0" name="hand_l_proximal_motor" joint="hand_l_proximal_joint"-->
         <!--forcelimited="true" forcerange="-20 20"/>-->
@@ -148,7 +133,6 @@
         <position gear="1" kp="1000" name="arm_flex_motor" joint="arm_flex_joint"
                   forcelimited="true" forcerange="-15 35"/>
         <position gear="1" kp="1000" name="wrist_roll_motor" joint="wrist_roll_joint"
->>>>>>> acbcfb89
                   forcelimited="true" forcerange="-20 20"/>
         <position gear="10" kp="1000" name="hand_l_proximal_motor" joint="hand_l_proximal_joint"
                   forcelimited="true" forcerange="-20 20"/>
