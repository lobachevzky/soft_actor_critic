from abc import abstractmethod
from pathlib import Path
from typing import Optional, Tuple

import numpy as np
from gym.wrappers.monitoring.video_recorder import VideoRecorder

import mujoco
from mujoco import MujocoError, ObjType


class MujocoEnv:
    def __init__(self,
                 xml_filepath: Path,
                 steps_per_action: int,
                 randomize_pose=False,
                 image_dimensions: Optional[Tuple[int]] = None,
                 record_path: Optional[Path] = None,
                 record_freq: int = 0,
                 record: bool = None,
                 render_freq: int = 0):
        if not xml_filepath.is_absolute():
            xml_filepath = Path(Path(__file__).parent, xml_filepath)

        self.observation_space = self.action_space = None

        # required for OpenAI code
        self.metadata = {'render.modes': 'rgb_array'}
        self.reward_range = -np.inf, np.inf
        self.spec = None
        self.render_freq = render_freq
        self.steps_per_action = steps_per_action

        self.video_recorder = None
        self._record_video = any((record_path, record_freq, record))
        if self._record_video:
            if not record_path:
                record_path = Path('/tmp/training-video')
            if not image_dimensions:
                image_dimensions = (800, 800)
            if not record_freq:
                record_freq = 20

            print(f'Recording video to {record_path}.mp4')
            record_path.mkdir(exist_ok=True)
            self._record_freq = record_freq
            self._image_dimensions = image_dimensions

            self.video_recorder = VideoRecorder(
                env=self,
                base_path=str(record_path),
                enabled=True,
            )
        else:
            image_dimensions = image_dimensions or []

        self.sim = mujoco.Sim(str(xml_filepath), *image_dimensions, n_substeps=1)

        self.randomize_pose = randomize_pose
        self.init_qpos = self.sim.qpos.ravel().copy()
        self.init_qvel = self.sim.qvel.ravel().copy()
        self._image_dimensions = image_dimensions

    def seed(self, seed=None):
        np.random.seed(seed)

    def server_values(self):
        return self.sim.qpos, self.sim.qvel

    def render(self, mode=None, camera_name=None, labels=None):
        if mode == 'rgb_array':
            return self.sim.render_offscreen(camera_name=camera_name, labels=labels)
        return self.sim.render(camera_name=camera_name, labels=labels)

    def image(self, camera_name='rgb'):
        return self.sim.render_offscreen(camera_name)

    def step(self, action):
        assert np.shape(action) == np.shape(self.sim.ctrl)
        self._set_action(action)
        done = self.compute_terminal()
        reward = self.compute_reward()
        return self._get_obs(), reward, done, {}

    def _set_action(self, action):
        assert np.shape(action) == np.shape(self.sim.ctrl)
        for i in range(self.steps_per_action):
            self.sim.ctrl[:] = action
            self.sim.step()
            if self.render_freq > 0 and i % self.render_freq == 0:
                self.render()
            if self._record_video and i % self._record_freq == 0:
                self.video_recorder.capture_frame()

    def reset(self):
<<<<<<< HEAD
        for _ in range(100):
            if self.render_freq > 0:
                self.render()
            if self._record_video:
                self.video_recorder.capture_frame()
        self.sim.reset()
        qpos = self._reset_qpos()

        if self.randomize_pose:
            for joint in [
                    'slide_x', 'slide_y', 'arm_lift_joint', 'arm_flex_joint',
                    'wrist_roll_joint', 'hand_l_proximal_joint'
            ]:
                try:
                    qpos_idx = self.sim.get_jnt_qposadr(joint)
                    jnt_range_idx = self.sim.name2id(ObjType.JOINT, joint)
                    qpos[qpos_idx] = np.random.uniform(*self.sim.jnt_range[jnt_range_idx])
                    # self.sim.jnt_range[jnt_range_idx][1]
                except MujocoError:
                    pass  # joint does not exist
=======
        # for _ in range(100):
            # if self.render_freq > 0:
                # self.render()
            # if self._record_video:
                # self.video_recorder.capture_frame()
        self.sim.reset()
        qpos = np.copy(self.init_qpos)
        if self.randomize_pose:
            for joint in [
                'slide_x', 'slide_y', 'arm_lift_joint', 'arm_flex_joint',
                'wrist_roll_joint', 'hand_l_proximal_joint'
            ]:
                qpos_idx = self.sim.get_jnt_qposadr(joint)
                jnt_range_idx = self.sim.name2id(ObjType.JOINT, joint)
                qpos[qpos_idx] = \
                    np.random.uniform(
                        *self.sim.jnt_range[jnt_range_idx])
                # self.sim.jnt_range[jnt_range_idx][1]
>>>>>>> ff3a7fb7

        r = self.sim.get_jnt_qposadr('hand_r_proximal_joint')
        l = self.sim.get_jnt_qposadr('hand_l_proximal_joint')
        qpos[r] = qpos[l]
<<<<<<< HEAD

=======
        qpos = self._reset_qpos(qpos)
>>>>>>> ff3a7fb7
        assert qpos.shape == (self.sim.nq, )
        self.sim.qpos[:] = qpos.copy()
        self.sim.qvel[:] = 0
        self.sim.forward()
        return self._get_obs()

    @abstractmethod
    def _reset_qpos(self):
        raise NotImplemented

    def __enter__(self):
        return self

    def __exit__(self, *args):
        self.sim.__exit__()

    @abstractmethod
    def _get_obs(self):
        raise NotImplementedError

    @abstractmethod
    def compute_terminal(self):
        raise NotImplementedError

    @abstractmethod
    def compute_reward(self):
        raise NotImplementedError


def quaternion2euler(w, x, y, z):
    ysqr = y * y

    t0 = +2.0 * (w * x + y * z)
    t1 = +1.0 - 2.0 * (x * x + ysqr)
    euler_x = np.arctan2(t0, t1)

    t2 = +2.0 * (w * y - z * x)
    t2 = 1 if t2 > 1 else t2
    t2 = -1 if t2 < -1 else t2
    euler_y = np.arcsin(t2)

    t3 = +2.0 * (w * z + x * y)
    t4 = +1.0 - 2.0 * (ysqr + z * z)
    euler_z = np.arctan2(t3, t4)

    return euler_x, euler_y, euler_z


<<<<<<< HEAD
=======
def distance_between(pos1, pos2):
    return np.sqrt(np.sum(np.square(pos1 - pos2), axis=-1))


>>>>>>> ff3a7fb7
def escaped(pos, world_upper_bound, world_lower_bound):
    # noinspection PyTypeChecker
    return np.any(pos > world_upper_bound) \
           or np.any(pos < world_lower_bound)


def get_limits(pos, size):
    return pos + size, pos - size


def point_inside_object(point, object):
    pos, size = object
    tl = pos - size
    br = pos + size
    return (tl[0] <= point[0] <= br[0]) and (tl[1] <= point[1] <= br[1])


def print1(*strings):
    print('\r', *strings, end='')<|MERGE_RESOLUTION|>--- conflicted
+++ resolved
@@ -93,28 +93,6 @@
                 self.video_recorder.capture_frame()
 
     def reset(self):
-<<<<<<< HEAD
-        for _ in range(100):
-            if self.render_freq > 0:
-                self.render()
-            if self._record_video:
-                self.video_recorder.capture_frame()
-        self.sim.reset()
-        qpos = self._reset_qpos()
-
-        if self.randomize_pose:
-            for joint in [
-                    'slide_x', 'slide_y', 'arm_lift_joint', 'arm_flex_joint',
-                    'wrist_roll_joint', 'hand_l_proximal_joint'
-            ]:
-                try:
-                    qpos_idx = self.sim.get_jnt_qposadr(joint)
-                    jnt_range_idx = self.sim.name2id(ObjType.JOINT, joint)
-                    qpos[qpos_idx] = np.random.uniform(*self.sim.jnt_range[jnt_range_idx])
-                    # self.sim.jnt_range[jnt_range_idx][1]
-                except MujocoError:
-                    pass  # joint does not exist
-=======
         # for _ in range(100):
             # if self.render_freq > 0:
                 # self.render()
@@ -133,16 +111,11 @@
                     np.random.uniform(
                         *self.sim.jnt_range[jnt_range_idx])
                 # self.sim.jnt_range[jnt_range_idx][1]
->>>>>>> ff3a7fb7
 
         r = self.sim.get_jnt_qposadr('hand_r_proximal_joint')
         l = self.sim.get_jnt_qposadr('hand_l_proximal_joint')
         qpos[r] = qpos[l]
-<<<<<<< HEAD
-
-=======
         qpos = self._reset_qpos(qpos)
->>>>>>> ff3a7fb7
         assert qpos.shape == (self.sim.nq, )
         self.sim.qpos[:] = qpos.copy()
         self.sim.qvel[:] = 0
@@ -191,13 +164,10 @@
     return euler_x, euler_y, euler_z
 
 
-<<<<<<< HEAD
-=======
 def distance_between(pos1, pos2):
     return np.sqrt(np.sum(np.square(pos1 - pos2), axis=-1))
 
 
->>>>>>> ff3a7fb7
 def escaped(pos, world_upper_bound, world_lower_bound):
     # noinspection PyTypeChecker
     return np.any(pos > world_upper_bound) \
