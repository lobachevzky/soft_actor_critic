import mujoco_py
import os
from abc import abstractmethod
from copy import deepcopy, copy

import numpy as np

from environments.base import BaseEnv


class MujocoEnv(BaseEnv):
    def __init__(self,
                 xml_filepath,
                 image_dimensions,
                 neg_reward,
                 steps_per_action):
        fullpath = os.path.join(os.path.dirname(__file__), xml_filepath)
        if not fullpath.startswith("/"):
            fullpath = os.path.join(os.path.dirname(__file__), "assets", fullpath)
        model = mujoco_py.load_model_from_path(fullpath)
        self.sim = mujoco_py.MjSim(model, nsubsteps=steps_per_action)
        self.sim.forward()
        self.viewer = None

        self.metadata = {
            'render.modes': ['human', 'rgb_array'],
            'video.frames_per_second': int(np.round(1.0 / self.dt))
        }

        self.initial_state = deepcopy(self.sim.get_state())
        super().__init__(
            image_dimensions=image_dimensions,
            neg_reward=neg_reward)

    def server_values(self):
        return self.sim.qpos, self.sim.qvel

    def _get_viewer(self):
        if self.viewer is None:
            self.viewer = mujoco_py.MjViewer(self.sim)
        return self.viewer

    def render(self, mode=None, camera_name=None, labels=None):
        if mode == 'rgb_array':
            self._get_viewer().render()
            # window size used for old mujoco-py:
            width, height = 500, 500
            data = self._get_viewer().read_pixels(width, height, depth=False)
            # original image is upside-down, so flip it
            return data[::-1, :, :]
        elif mode == 'human':
            self._get_viewer().render()

    @property
    def dt(self):
        return self.sim.model.opt.timestep * self.sim.nsubsteps

    def image(self, camera_name='rgb'):
        return self.sim.render_offscreen(*self._image_dimensions, camera_name)

    def step(self, action):
        assert np.shape(action) == np.shape(self.sim.data.ctrl)
        return super().step(action)

    def _set_action(self, action):
<<<<<<< HEAD
        assert np.shape(action) == np.shape(self.sim.ctrl)
        self.sim.ctrl[:] = action
        for _ in range(self._frames_per_step):
            self.sim.step()
=======
        assert np.shape(action) == np.shape(self.sim.data.ctrl)
        self.sim.data.ctrl[:] = action
        self.sim.step()
>>>>>>> 9e7968b8

    def reset(self):
        self.sim.reset()
        self._step_num = 0

        self._set_new_goal()
        qpos = self.reset_qpos()
        qvel = self.initial_state.qvel + \
            np.random.uniform(size=self.sim.model.nv, low=-0.01, high=0.01)
        assert qpos.shape == (self.sim.model.nq, ) and qvel.shape == (self.sim.model.nv, )
        self.sim.data.qpos[:] = qpos.copy()
        self.sim.data.qvel[:] = qvel.copy()
        self.sim.forward()
        return self._get_obs()

    @abstractmethod
    def reset_qpos(self):
        raise NotImplemented

    def __enter__(self):
        return self

    def __exit__(self, *args):
        self.sim.__exit__()<|MERGE_RESOLUTION|>--- conflicted
+++ resolved
@@ -1,10 +1,10 @@
-import mujoco_py
 import os
 from abc import abstractmethod
 from copy import deepcopy, copy
 
 import numpy as np
 
+import mujoco
 from environments.base import BaseEnv
 
 
@@ -17,17 +17,9 @@
         fullpath = os.path.join(os.path.dirname(__file__), xml_filepath)
         if not fullpath.startswith("/"):
             fullpath = os.path.join(os.path.dirname(__file__), "assets", fullpath)
-        model = mujoco_py.load_model_from_path(fullpath)
-        self.sim = mujoco_py.MjSim(model, nsubsteps=steps_per_action)
-        self.sim.forward()
-        self.viewer = None
-
-        self.metadata = {
-            'render.modes': ['human', 'rgb_array'],
-            'video.frames_per_second': int(np.round(1.0 / self.dt))
-        }
-
-        self.initial_state = deepcopy(self.sim.get_state())
+        self.sim = mujoco.Sim(fullpath, n_substeps=steps_per_action)
+        self.init_qpos = self.sim.qpos.ravel().copy()
+        self.init_qvel = self.sim.qvel.ravel().copy()
         super().__init__(
             image_dimensions=image_dimensions,
             neg_reward=neg_reward)
@@ -35,44 +27,22 @@
     def server_values(self):
         return self.sim.qpos, self.sim.qvel
 
-    def _get_viewer(self):
-        if self.viewer is None:
-            self.viewer = mujoco_py.MjViewer(self.sim)
-        return self.viewer
-
     def render(self, mode=None, camera_name=None, labels=None):
         if mode == 'rgb_array':
-            self._get_viewer().render()
-            # window size used for old mujoco-py:
-            width, height = 500, 500
-            data = self._get_viewer().read_pixels(width, height, depth=False)
-            # original image is upside-down, so flip it
-            return data[::-1, :, :]
-        elif mode == 'human':
-            self._get_viewer().render()
-
-    @property
-    def dt(self):
-        return self.sim.model.opt.timestep * self.sim.nsubsteps
+            return self.sim.render_offscreen(height=256, width=256)
+        self.sim.render(camera_name, labels)
 
     def image(self, camera_name='rgb'):
         return self.sim.render_offscreen(*self._image_dimensions, camera_name)
 
     def step(self, action):
-        assert np.shape(action) == np.shape(self.sim.data.ctrl)
+        assert np.shape(action) == np.shape(self.sim.ctrl)
         return super().step(action)
 
     def _set_action(self, action):
-<<<<<<< HEAD
         assert np.shape(action) == np.shape(self.sim.ctrl)
         self.sim.ctrl[:] = action
-        for _ in range(self._frames_per_step):
-            self.sim.step()
-=======
-        assert np.shape(action) == np.shape(self.sim.data.ctrl)
-        self.sim.data.ctrl[:] = action
         self.sim.step()
->>>>>>> 9e7968b8
 
     def reset(self):
         self.sim.reset()
@@ -80,11 +50,11 @@
 
         self._set_new_goal()
         qpos = self.reset_qpos()
-        qvel = self.initial_state.qvel + \
-            np.random.uniform(size=self.sim.model.nv, low=-0.01, high=0.01)
-        assert qpos.shape == (self.sim.model.nq, ) and qvel.shape == (self.sim.model.nv, )
-        self.sim.data.qpos[:] = qpos.copy()
-        self.sim.data.qvel[:] = qvel.copy()
+        qvel = self.init_qvel + \
+            np.random.uniform(size=self.sim.nv, low=-0.01, high=0.01)
+        assert qpos.shape == (self.sim.nq, ) and qvel.shape == (self.sim.nv, )
+        self.sim.qpos[:] = qpos.copy()
+        self.sim.qvel[:] = qvel.copy()
         self.sim.forward()
         return self._get_obs()
 
