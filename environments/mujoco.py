from abc import abstractmethod
from pathlib import Path
from typing import Optional, Tuple
from gym.utils import closer

import numpy as np
from gym.wrappers.monitoring.video_recorder import VideoRecorder

import mujoco
from mujoco import ObjType, MujocoError


class MujocoEnv:
    def __init__(self,
                 xml_filepath: Path,
                 steps_per_action: int,
                 randomize_pose=False,
                 image_dimensions: Optional[Tuple[int]] = None,
                 record_path: Optional[Path] = None,
                 record_freq: int = 0,
                 record: bool = False,
                 concat_recordings: bool = False,
                 render_freq: int = 0):
        if not xml_filepath.is_absolute():
            xml_filepath = Path(Path(__file__).parent, xml_filepath)

        self._episode = 0
        self._time_steps = 0
        self.observation_space = self.action_space = None

        # required for OpenAI code
        self.metadata = {'render.modes': 'rgb_array'}
        self.reward_range = -np.inf, np.inf
        self.spec = None
        self.render_freq = render_freq
        self.steps_per_action = steps_per_action

        self._video_recorder = None
        self._concat_recordings = concat_recordings
        self._record_video = any((concat_recordings,
                                  record_path,
                                  record_freq,
                                  record))
        if self._record_video:
            self._record_path = record_path or Path('/tmp/training-video')
            image_dimensions = image_dimensions or (1000, 1000)
            self._record_freq = record_freq or 20

            if concat_recordings:
                self._video_recorder = self.reset_recorder(self._record_path)
        else:
            image_dimensions = image_dimensions or []

        self.sim = mujoco.Sim(str(xml_filepath), *image_dimensions, n_substeps=1)

        self.randomize_pose = randomize_pose
        self.init_qpos = self.sim.qpos.ravel().copy()
        self.init_qvel = self.sim.qvel.ravel().copy()
        self._image_dimensions = image_dimensions

    def seed(self, seed=None):
        np.random.seed(seed)

    def server_values(self):
        return self.sim.qpos, self.sim.qvel

    def render(self, mode=None, camera_name=None, labels=None):
        if mode == 'rgb_array':
            return self.sim.render_offscreen(camera_name=camera_name, labels=labels)
        return self.sim.render(camera_name=camera_name, labels=labels)

    def image(self, camera_name='rgb'):
        return self.sim.render_offscreen(camera_name)

    def step(self, action):
        self._time_steps += 1
        assert np.shape(action) == np.shape(self.sim.ctrl)
        self._set_action(action)
        done = self.compute_terminal()
        reward = self.compute_reward()
        if reward > 0:
            for _ in range(50):
                if self.render_freq > 0:
                    self.render()
                if self._record_video:
                    self._video_recorder.capture_frame()
        return self._get_obs(), reward, done, {}

    def _set_action(self, action):
        assert np.shape(action) == np.shape(self.sim.ctrl)
        for i in range(self.steps_per_action):
            self.sim.ctrl[:] = action
            self.sim.step()
            if self.render_freq > 0 and i % self.render_freq == 0:
                self.render()
            if self._record_video and i % self._record_freq == 0:
                self._video_recorder.capture_frame()

    def reset(self):
<<<<<<< HEAD
        # for _ in range(100):
            # if self.render_freq > 0:
                # self.render()
            # if self._record_video:
                # self.video_recorder.capture_frame()
=======
>>>>>>> 7eb2dba9
        self.sim.reset()
        qpos = np.copy(self.init_qpos)
        if self.randomize_pose:
            for joint in [
                'slide_x', 'slide_y', 'arm_lift_joint', 'arm_flex_joint',
                'wrist_roll_joint', 'hand_l_proximal_joint'
            ]:
                try:
                    qpos_idx = self.sim.get_jnt_qposadr(joint)
                except MujocoError:
                    continue
                jnt_range_idx = self.sim.name2id(ObjType.JOINT, joint)
                qpos[qpos_idx] = \
                    np.random.uniform(
                        *self.sim.jnt_range[jnt_range_idx])
                # self.sim.jnt_range[jnt_range_idx][1]

        qpos[
            self.sim.get_jnt_qposadr('hand_r_proximal_joint')] = qpos[
            self.sim.get_jnt_qposadr('hand_l_proximal_joint')]
        qpos = self._reset_qpos(qpos)
        assert qpos.shape == (self.sim.nq, )
        self.sim.qpos[:] = qpos.copy()
        self.sim.qvel[:] = 0
        self.sim.forward()
        if self._time_steps > 0:
            self._episode += 1
        if self._record_video and not self._concat_recordings:
            if self._video_recorder:
                self._video_recorder.close()
            record_path = Path(self._record_path, str(self._episode))
            self._video_recorder = self.reset_recorder(record_path)
        return self._get_obs()

    def reset_recorder(self, record_path: Path):
        record_path.mkdir(parents=True, exist_ok=True)
        print(f'Recording video to {record_path}.mp4')
        video_recorder = VideoRecorder(
            env=self,
            base_path=str(record_path),
            metadata={'episode': self._episode},
            enabled=True,
        )
        closer.Closer().register(video_recorder)
        return video_recorder

    @abstractmethod
    def _reset_qpos(self):
        raise NotImplementedError

    def __enter__(self):
        return self

    def __exit__(self, *args):
        self.sim.__exit__()

    @abstractmethod
    def _get_obs(self):
        raise NotImplementedError

    @abstractmethod
    def compute_terminal(self):
        raise NotImplementedError

    @abstractmethod
    def compute_reward(self):
        raise NotImplementedError


def quaternion2euler(w, x, y, z):
    ysqr = y * y

    t0 = +2.0 * (w * x + y * z)
    t1 = +1.0 - 2.0 * (x * x + ysqr)
    euler_x = np.arctan2(t0, t1)

    t2 = +2.0 * (w * y - z * x)
    t2 = 1 if t2 > 1 else t2
    t2 = -1 if t2 < -1 else t2
    euler_y = np.arcsin(t2)

    t3 = +2.0 * (w * z + x * y)
    t4 = +1.0 - 2.0 * (ysqr + z * z)
    euler_z = np.arctan2(t3, t4)

    return euler_x, euler_y, euler_z


def distance_between(pos1, pos2):
    return np.sqrt(np.sum(np.square(pos1 - pos2), axis=-1))


def escaped(pos, world_upper_bound, world_lower_bound):
    # noinspection PyTypeChecker
    return np.any(pos > world_upper_bound) \
           or np.any(pos < world_lower_bound)


def get_limits(pos, size):
    return pos + size, pos - size


def point_inside_object(point, object):
    pos, size = object
    tl = pos - size
    br = pos + size
    return (tl[0] <= point[0] <= br[0]) and (tl[1] <= point[1] <= br[1])


def print1(*strings):
    print('\r', *strings, end='')<|MERGE_RESOLUTION|>--- conflicted
+++ resolved
@@ -97,14 +97,6 @@
                 self._video_recorder.capture_frame()
 
     def reset(self):
-<<<<<<< HEAD
-        # for _ in range(100):
-            # if self.render_freq > 0:
-                # self.render()
-            # if self._record_video:
-                # self.video_recorder.capture_frame()
-=======
->>>>>>> 7eb2dba9
         self.sim.reset()
         qpos = np.copy(self.init_qpos)
         if self.randomize_pose:
