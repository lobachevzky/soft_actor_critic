--- conflicted
+++ resolved
@@ -24,12 +24,7 @@
         self.fixed_goal = fixed_goal
         self.randomize_pose = randomize_pose
         self.geofence = geofence
-<<<<<<< HEAD
-        self.goal_space = spaces.Box(
-            low=np.array([-.11, -.4]), high=np.array([.09, .4]))
-=======
         self.goal_space = spaces.Box(*map(np.array, zip(goal_x, goal_y)))
->>>>>>> a0c44318
         self.goal = self.goal_space.sample() if fixed_goal is None else fixed_goal
         super().__init__(fixed_block=False, **kwargs)
         # low=np.array([-.14, -.22, .40]), high=np.array([.11, .22, .63]))
