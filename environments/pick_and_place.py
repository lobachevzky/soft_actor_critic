--- conflicted
+++ resolved
@@ -1,7 +1,5 @@
 import random
 from collections import namedtuple
-from contextlib import contextmanager
-from copy import deepcopy
 from os.path import join
 
 import numpy as np
@@ -9,6 +7,7 @@
 
 from environments.base import distance_between, at_goal
 from environments.mujoco import MujocoEnv
+from mujoco import ObjType
 
 CHEAT_STARTS = [[
     7.450e-05,
@@ -70,7 +69,7 @@
             steps_per_action=steps_per_action,
             image_dimensions=None)
 
-        self.init_qpos = deepcopy(self.sim.get_state().qpos)
+        self.initial_qpos = np.copy(self.init_qpos)
         self._initial_block_pos = np.copy(self.block_pos())
         left_finger_name = 'hand_l_distal_link'
         self._finger_names = [left_finger_name, left_finger_name.replace('_l_', '_r_')]
@@ -85,33 +84,28 @@
                 low=np.array([-15, -20, -20]),
                 high=np.array([35, 20, 20]),
                 dtype=np.float32)
-        self._table_height = self.sim.data.get_body_xpos('pan')[2]
+        self._table_height = self.sim.get_body_xpos('pan')[2]
         self._rotation_actuators = ["arm_flex_motor"]  # , "wrist_roll_motor"]
 
     def reset_qpos(self):
         if not self._fixed_block:
-<<<<<<< HEAD
             block_joint = self.sim.jnt_qposadr('block1joint')
 
             self.init_qpos[block_joint + 3] = np.random.uniform(0, 1)
-=======
-            block_joint, _ = self.sim.model.get_joint_qpos_addr('block1joint')
-            self.init_qpos[block_joint + 3] = np.random.uniform(-1, 1)
->>>>>>> 9e7968b8
             self.init_qpos[block_joint + 6] = np.random.uniform(-1, 1)
         if np.random.uniform(0, 1) < self._cheat_prob:
             self._cheated = True
             self.init_qpos = np.array(random.choice(CHEAT_STARTS))
         else:
             self._cheated = False
-            self.init_qpos = self.initial_state.qpos
+            self.init_qpos = self.initial_qpos
+
         return self.init_qpos
 
     def _set_new_goal(self):
         pass
 
     def _get_obs(self):
-<<<<<<< HEAD
         return np.copy(self.sim.qpos)
 
     def block_pos(self):
@@ -120,16 +114,6 @@
     def gripper_pos(self):
         finger1, finger2 = [
             self.sim.get_body_xpos(name) for name in self._finger_names
-=======
-        return np.copy(self.sim.data.qpos)
-
-    def block_pos(self):
-        return self.sim.data.get_body_xpos(self._goal_block_name)
-
-    def gripper_pos(self):
-        finger1, finger2 = [
-            self.sim.data.get_body_xpos(name) for name in self._finger_names
->>>>>>> 9e7968b8
         ]
         return (finger1 + finger2) / 2.
 
@@ -141,19 +125,6 @@
     def goal_3d(self):
         return self.goal()[0]
 
-<<<<<<< HEAD
-    def _set_new_goal(self):
-        pass
-
-    def _is_success(self):
-        return self.block_pos()[2] > self._initial_block_pos[2] + self._min_lift_height
-
-    def compute_terminal(self):
-        return self._is_success()
-
-    def compute_reward(self):
-        if self._is_success():
-=======
     def at_goal(self, goal):
         gripper_at_goal = at_goal(self.gripper_pos(), goal.gripper, self.geofence)
         block_at_goal = at_goal(self.block_pos(), goal.block, self.geofence)
@@ -165,7 +136,6 @@
 
     def compute_reward(self, goal, obs):
         if self.at_goal(goal):
->>>>>>> 9e7968b8
             return 1
         elif self._neg_reward:
             return -.0001
@@ -192,7 +162,7 @@
 
         # insert mirrored values at the appropriate indexes
         mirrored_index, mirroring_index = [
-            self.sim.model.actuator_name2id(n) for n in [mirrored, mirroring]
+            self.sim.name2id(ObjType.ACTUATOR, n) for n in [mirrored, mirroring]
         ]
         # necessary because np.insert can't append multiple values to end:
         if self._discrete:
