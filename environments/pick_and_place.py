import random

import numpy as np
from gym import spaces

from environments.mujoco import MujocoEnv
from mujoco import ObjType

CHEAT_STARTS = [[
    7.450e-05,
    -3.027e-03,
    4.385e-01,
    1.000e+00,
    0,
    0,
    -6.184e-04,
    -1.101e+00,
    0,
    3.573e-01,
    3.574e-01,
], [-0.005, 0.025, 0.447, 0.488, -0.488, -0.512, 0.512, -1.101, 1.575, 0.357, 0.357], [
    4.636e-03, 8.265e-06, 4.385e-01, 7.126e-01, 2.072e-17, -2.088e-17, -7.015e-01,
    -1.101e+00, -1.575e+00, 3.573e-01, 3.574e-01
], [
    5.449e-03, -4.032e-03, 4.385e-01, 3.795e-01, 1.208e-17, -2.549e-17, -9.252e-01,
    -1.101e+00, -7.793e-01, 3.573e-01, 3.574e-01
]]


def quaternion_multiply(quaternion1, quaternion0):
    w0, x0, y0, z0 = quaternion0
    w1, x1, y1, z1 = quaternion1
    return np.array(
        [
            -x1 * x0 - y1 * y0 - z1 * z0 + w1 * w0, x1 * w0 + y1 * z0 - z1 * y0 + w1 * x0,
            -x1 * z0 + y1 * w0 + z1 * x0 + w1 * y0, x1 * y0 - y1 * x0 + z1 * w0 + w1 * z0
        ],
        dtype=np.float64)


class PickAndPlaceEnv(MujocoEnv):
    def __init__(self,
                 block_xrange=None,
                 block_yrange=None,
                 fixed_block=False,
                 min_lift_height=.02,
                 cheat_prob=0,
                 obs_type=None,
                 **kwargs):
        if block_xrange is None:
            block_xrange = (0, 0)
        if block_yrange is None:
            block_yrange = (0, 0)
        self.block_xrange = block_xrange
        self.block_yrange = block_yrange
        self.grip = 0
        self.min_lift_height = min_lift_height

        self._obs_type = obs_type
        self._cheated = False
        self._cheat_prob = cheat_prob
        self._fixed_block = fixed_block
        self._block_name = 'block1'

        super().__init__(**kwargs)

        self.reward_range = 0, 1
        self.initial_qpos = np.copy(self.init_qpos)
        self.initial_block_pos = np.copy(self.block_pos())
        left_finger_name = 'hand_l_distal_link'
        self._finger_names = [left_finger_name, left_finger_name.replace('_l_', '_r_')]
        self.observation_space = self._get_obs_space()
        self.action_space = spaces.Box(
            low=self.sim.actuator_ctrlrange[:-1, 0],
            high=self.sim.actuator_ctrlrange[:-1, 1],
            dtype=np.float32)
        self._table_height = self.sim.get_body_xpos('pan')[2]
        self._rotation_actuators = ["arm_flex_motor"]  # , "wrist_roll_motor"]
        self.unwrapped = self

    def _reset_qpos(self):
        if np.random.uniform(0, 1) < self._cheat_prob:
            self._cheated = True
            self.init_qpos = np.array(random.choice(CHEAT_STARTS))
        else:
            self._cheated = False
            self.init_qpos = self.initial_qpos
        if not self._fixed_block:
            block_joint = self.sim.get_jnt_qposadr('block1joint')
            self.init_qpos[block_joint + 0] = np.random.uniform(*self.block_xrange)
            self.init_qpos[block_joint + 1] = np.random.uniform(*self.block_yrange)
            self.init_qpos[block_joint + 3] = np.random.uniform(0, 1)
            self.init_qpos[block_joint + 6] = np.random.uniform(-1, 1)

        return self.init_qpos

    def _get_obs_space(self):
        qpos_limits = [(-np.inf, np.inf) for _ in self.sim.qpos]
        qvel_limits = [(-np.inf, np.inf) for _ in self._qvel_obs()]
        for joint_id in range(self.sim.njnt):
            if self.sim.get_jnt_type(joint_id) in ['mjJNT_SLIDE', 'mjJNT_HINGE']:
                qposadr = self.sim.get_jnt_qposadr(joint_id)
                qpos_limits[qposadr] = self.sim.jnt_range[joint_id]
        if not self._fixed_block:
            block_joint = self.sim.get_jnt_qposadr('block1joint')
<<<<<<< HEAD
            qpos_limits[block_joint:block_joint + 7] = [
=======
            qpos_limits[block_joint: block_joint + 7] = [
>>>>>>> 6838b82b
                self.block_xrange,  # x
                self.block_yrange,  # y
                (.4, .921),  # z
                (0, 1),  # quat 0
                (0, 0),  # quat 1
                (0, 0),  # quat 2
<<<<<<< HEAD
                (-1, 1),  # quat 3
=======
                (-1, 1), # quat 3
>>>>>>> 6838b82b
            ]
        return spaces.Box(*map(np.array, zip(*qpos_limits + qvel_limits)))

    def _qvel_obs(self):
        def get_qvels(joints):
            base_qvel = []
            for joint in joints:
                try:
                    base_qvel.append(self.sim.get_joint_qvel(joint))
                except RuntimeError:
                    pass
            return np.array(base_qvel)

        if self._obs_type == 'qvel':
            return self.sim.qvel

        elif self._obs_type == 'robot-qvel':
            return get_qvels([
                'slide_x', 'slide_y', 'arm_lift_joint', 'arm_flex_joint',
                'wrist_roll_joint', 'hand_l_proximal_joint', 'hand_r_proximal_joint'
            ])
        elif self._obs_type == 'base-qvel':
            return get_qvels(['slide_x', 'slide_x'])
        else:
            return []

    def _get_obs(self):
        return np.concatenate([self.sim.qpos, self._qvel_obs()])

    def block_pos(self):
        return self.sim.get_body_xpos(self._block_name)

    def gripper_pos(self):
        finger1, finger2 = [self.sim.get_body_xpos(name) for name in self._finger_names]
        return (finger1 + finger2) / 2.

    def _is_successful(self):
        return self.block_pos()[2] > self.initial_block_pos[2] + self.min_lift_height

    def compute_terminal(self):
        EPSILON = .01
        below_table = self.block_pos()[2] < self.initial_qpos[2] - EPSILON
        return below_table or self._is_successful()

    def compute_reward(self):
        if self._is_successful():
            return 1
        else:
            return 0

    def step(self, action):
        action = np.clip(action, self.action_space.low, self.action_space.high)

        mirrored = 'hand_l_proximal_motor'
        mirroring = 'hand_r_proximal_motor'

        # insert mirrored values at the appropriate indexes
        mirrored_index, mirroring_index = [
            self.sim.name2id(ObjType.ACTUATOR, n) for n in [mirrored, mirroring]
            ]
        # necessary because np.insert can't append multiple values to end:
        mirroring_index = np.minimum(mirroring_index, self.action_space.shape)
        action = np.insert(action, mirroring_index, action[mirrored_index])

        s, r, t, i = super().step(action)
        if not self._cheated:
            i['log count'] = {'successes': float(r > 0)}
        return s, r, t, i<|MERGE_RESOLUTION|>--- conflicted
+++ resolved
@@ -103,22 +103,14 @@
                 qpos_limits[qposadr] = self.sim.jnt_range[joint_id]
         if not self._fixed_block:
             block_joint = self.sim.get_jnt_qposadr('block1joint')
-<<<<<<< HEAD
             qpos_limits[block_joint:block_joint + 7] = [
-=======
-            qpos_limits[block_joint: block_joint + 7] = [
->>>>>>> 6838b82b
                 self.block_xrange,  # x
                 self.block_yrange,  # y
                 (.4, .921),  # z
                 (0, 1),  # quat 0
                 (0, 0),  # quat 1
                 (0, 0),  # quat 2
-<<<<<<< HEAD
                 (-1, 1),  # quat 3
-=======
-                (-1, 1), # quat 3
->>>>>>> 6838b82b
             ]
         return spaces.Box(*map(np.array, zip(*qpos_limits + qvel_limits)))
 
