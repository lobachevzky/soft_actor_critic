from abc import abstractmethod
from collections import namedtuple

import gym
import numpy as np

from environment.pick_and_place import PickAndPlaceEnv
from gym.spaces import Box

State = namedtuple('State', 'obs goal')


class GoalWrapper(gym.Wrapper):
    def __init__(self, env):
        super().__init__(env)
<<<<<<< HEAD
        self.trajectory = None
        self.current_state = None
        concatenate = self.obs_from_obs_part_and_goal(self.reset())
        self.observation_space = Box(-1, 1, concatenate.shape)
=======
        s1 = self.obs_from_obs_part_and_goal(self.reset())
        self.observation_space = Box(-1, 1, s1.shape)
>>>>>>> 34ab43e4

    @abstractmethod
    def goal_from_obs_part(self, obs_part):
        raise NotImplementedError

    @abstractmethod
    def reward(self, obs_part, goal):
        raise NotImplementedError

    @abstractmethod
    def terminal(self, obs_part, goal):
        raise NotImplementedError

    @abstractmethod
    def final_goal(self):
<<<<<<< HEAD
        raise NotImplementedError
=======
        pass
>>>>>>> 34ab43e4

    @staticmethod
    def obs_from_obs_part_and_goal(state):
        return np.concatenate(state)

    def step(self, action):
        s2, r, t, info = self.env.step(action)
        new_s2 = State(s2, self.final_goal())
        new_r = self.reward(s2, self.final_goal())
        new_t = self.terminal(s2, self.final_goal()) or t
<<<<<<< HEAD
        self.trajectory.append((self.current_state, action, new_r, new_s2,
                                new_t))
        self.current_state = new_s2
        return new_s2, new_r, new_t, {'base_reward': r}

    def reset(self):
        new_state = State(self.env.reset(), self.final_goal())
        self.trajectory = []
        self.current_state = new_state
        return new_state
=======
        return new_s2, new_r, new_t, {'base_reward': r}

    def reset(self):
        return State(self.env.reset(), self.final_goal())
>>>>>>> 34ab43e4

    def recompute_trajectory(self, trajectory):
        (_, _, _, sp_final, _) = trajectory[-1]
        achieved_goal = self.goal_from_obs_part(sp_final.obs)
        for (s, a, r, sp, t) in trajectory:
            new_s = s.obs, achieved_goal
            new_sp = sp.obs, achieved_goal
            new_r = self.reward(sp.obs, achieved_goal)
            new_t = self.terminal(sp.obs, achieved_goal) or t
            yield new_s, a, new_r, new_sp, new_t
            if new_t:
                break


class MountaincarGoalWrapper(GoalWrapper):
    """
    new obs is [pos, vel, goal_pos]
    """

    def goal_from_obs_part(self, obs_part):
        return np.array([obs_part[0]])

    def reward(self, obs_part, goal):
        return 100 if obs_part[0] >= goal[0] else 0

    def terminal(self, obs_part, goal):
        return obs_part[0] >= goal[0]

    def final_goal(self):
        return np.array([0.45])


class PickAndPlaceGoalWrapper(GoalWrapper):
    def __init__(self, env):
        assert isinstance(env, PickAndPlaceEnv)
        super().__init__(env)

    def goal_from_obs_part(self, history):
        last_obs, = history[-1]
        return self.env.gripper_pos(last_obs), self.env.block_pos()

    def reward(self, obs_part, goal):
        return sum(self.env.compute_reward(goal, obs) for obs in obs_part)

    def terminal(self, obs_part, goal):
        return any(self.env.compute_terminal(goal, obs) for obs in obs_part)

    def final_goal(self):
        return self.env.goal()

    @staticmethod
    def obs_from_obs_part_and_goal(state):
        state = State(*state)
        state_history = list(map(np.concatenate, state.obs))
        return np.concatenate([np.concatenate(state_history),
                               np.concatenate(state.goal)])<|MERGE_RESOLUTION|>--- conflicted
+++ resolved
@@ -13,15 +13,8 @@
 class GoalWrapper(gym.Wrapper):
     def __init__(self, env):
         super().__init__(env)
-<<<<<<< HEAD
-        self.trajectory = None
-        self.current_state = None
-        concatenate = self.obs_from_obs_part_and_goal(self.reset())
-        self.observation_space = Box(-1, 1, concatenate.shape)
-=======
         s1 = self.obs_from_obs_part_and_goal(self.reset())
         self.observation_space = Box(-1, 1, s1.shape)
->>>>>>> 34ab43e4
 
     @abstractmethod
     def goal_from_obs_part(self, obs_part):
@@ -37,11 +30,7 @@
 
     @abstractmethod
     def final_goal(self):
-<<<<<<< HEAD
-        raise NotImplementedError
-=======
         pass
->>>>>>> 34ab43e4
 
     @staticmethod
     def obs_from_obs_part_and_goal(state):
@@ -52,23 +41,10 @@
         new_s2 = State(s2, self.final_goal())
         new_r = self.reward(s2, self.final_goal())
         new_t = self.terminal(s2, self.final_goal()) or t
-<<<<<<< HEAD
-        self.trajectory.append((self.current_state, action, new_r, new_s2,
-                                new_t))
-        self.current_state = new_s2
-        return new_s2, new_r, new_t, {'base_reward': r}
-
-    def reset(self):
-        new_state = State(self.env.reset(), self.final_goal())
-        self.trajectory = []
-        self.current_state = new_state
-        return new_state
-=======
         return new_s2, new_r, new_t, {'base_reward': r}
 
     def reset(self):
         return State(self.env.reset(), self.final_goal())
->>>>>>> 34ab43e4
 
     def recompute_trajectory(self, trajectory):
         (_, _, _, sp_final, _) = trajectory[-1]
