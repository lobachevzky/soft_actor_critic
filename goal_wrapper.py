from abc import abstractmethod
<<<<<<< HEAD

import gym as gym
import numpy as np
from gym.envs.classic_control import MountainCarEnv
=======
from collections import namedtuple

import gym
import numpy as np
from gym import spaces
>>>>>>> b91a1350

from environment.pick_and_place import PickAndPlaceEnv
from gym.spaces import Box

State = namedtuple('State', 'obs goal')

<<<<<<< HEAD
class GoalWrapper(gym.Env):
    def __init__(self):
        self.trajectory = None
        self.current_state = None
        self.observation_space = Box(-1, 1, self.reset().shape)

    @abstractmethod
    def _step(self, action):
        raise NotImplemented

    @abstractmethod
    def _reset(self):
        raise NotImplemented

    @abstractmethod
    def obs_part_to_goal(self, obs_part):
        raise NotImplemented
=======

class GoalWrapper(gym.Wrapper):

    def __init__(self, env):
        super().__init__(env)
        self.trajectory = None
        self.current_state = None
        concatenate = self.concatenate(self.reset())
        self.observation_space = Box(-1, 1, concatenate.shape)

    @abstractmethod
    def achieved_goal(self, obs_part):
        pass
>>>>>>> b91a1350

    @abstractmethod
    def reward(self, obs_part, goal):
        raise NotImplemented

    @abstractmethod
    def terminal(self, obs_part, goal):
        raise NotImplemented

    @abstractmethod
<<<<<<< HEAD
    def get_obs_part(self, obs):
        raise NotImplemented

    @abstractmethod
    def get_goal_part(self, obs):
        raise NotImplemented

    @abstractmethod
    def obs_from_obs_part_and_goal(self, obs_part, goal):
        raise NotImplemented

    @abstractmethod
    def final_goal(self):
        raise NotImplemented

    def step(self, action):
        s2, r, t, info = self.step(action)
        new_s2 = self.obs_from_obs_part_and_goal(s2, self.final_goal())
        new_r = self.reward(s2, self.final_goal())
        new_t = self.terminal(s2, self.final_goal()) or t
=======
    def desired_goal(self):
        pass

    @staticmethod
    def concatenate(state):
        return np.concatenate(state)

    def step(self, action):
        s2, r, t, info = self.env.step(action)
        new_s2 = State(s2, self.desired_goal())
        new_r = self.reward(s2, self.desired_goal())
        new_t = self.terminal(s2, self.desired_goal()) or t
>>>>>>> b91a1350
        self.trajectory.append((self.current_state, action, new_r, new_s2, new_t))
        self.current_state = new_s2
        return new_s2, new_r, new_t, {'base_reward': r}

    def reset(self):
<<<<<<< HEAD
        s1 = self._reset()
        new_s1 = self.obs_from_obs_part_and_goal(s1, self.final_goal())
        self.trajectory = []
        self.current_state = new_s1
        return new_s1
=======
        new_state = State(self.env.reset(), self.desired_goal())
        self.trajectory = []
        self.current_state = new_state
        return new_state
>>>>>>> b91a1350

    def recompute_trajectory(self):
        if not self.trajectory:
            return
        (_, _, _, sp_final, _) = self.trajectory[-1]
        achieved_goal = self.achieved_goal(sp_final.obs)
        for (s, a, r, sp, t) in self.trajectory:
            new_s = s.obs, achieved_goal
            new_sp = sp.obs, achieved_goal
            new_r = self.reward(sp.obs, achieved_goal)
            new_t = self.terminal(sp.obs, achieved_goal) or t
            yield new_s, a, new_r, new_sp, new_t
            if new_t:
                break


class MountaincarGoalWrapper(MountainCarEnv, GoalWrapper):
    """
    new obs is [pos, vel, goal_pos]
    """
    def __init__(self):
        MountainCarEnv.__init__(self)
        GoalWrapper.__init__(self)

    def _step(self, action):
        return MountainCarEnv.step(self, action)

    def _reset(self):
        return MountainCarEnv.reset(self)

    def achieved_goal(self, obs_part):
        return np.array([obs_part[0]])

    def reward(self, obs_part, goal):
        return 100 if obs_part[0] >= goal[0] else 0

    def terminal(self, obs_part, goal):
        return obs_part[0] >= goal[0]

    def desired_goal(self):
        return np.array([0.45])


class PickAndPlaceGoalWrapper(GoalWrapper):
    def __init__(self, env):
        assert isinstance(env, PickAndPlaceEnv)
        super().__init__(env)

    def achieved_goal(self, obs_part):
        return self.env._obs_to_goal(obs_part[-1])

    def reward(self, obs_part, goal):
        return sum(self.env._compute_reward(goal, obs) for obs in obs_part)

    def terminal(self, obs_part, goal):
        return any(self.env._compute_terminal(goal, obs) for obs in obs_part)

    def get_obs_part(self, obs):
        goal, obs_history = self.env.destructure_mlp_input(obs)
        return obs_history

    def get_goal_part(self, obs):
        return self.env.obs_to_goal(obs)

    def obs_from_obs_part_and_goal(self, obs_part, goal):
        return self.env.mlp_input(goal, obs_part)

    def desired_goal(self):
        return self.env._goal()<|MERGE_RESOLUTION|>--- conflicted
+++ resolved
@@ -1,41 +1,15 @@
 from abc import abstractmethod
-<<<<<<< HEAD
-
-import gym as gym
-import numpy as np
-from gym.envs.classic_control import MountainCarEnv
-=======
 from collections import namedtuple
 
 import gym
 import numpy as np
 from gym import spaces
->>>>>>> b91a1350
 
 from environment.pick_and_place import PickAndPlaceEnv
 from gym.spaces import Box
 
 State = namedtuple('State', 'obs goal')
 
-<<<<<<< HEAD
-class GoalWrapper(gym.Env):
-    def __init__(self):
-        self.trajectory = None
-        self.current_state = None
-        self.observation_space = Box(-1, 1, self.reset().shape)
-
-    @abstractmethod
-    def _step(self, action):
-        raise NotImplemented
-
-    @abstractmethod
-    def _reset(self):
-        raise NotImplemented
-
-    @abstractmethod
-    def obs_part_to_goal(self, obs_part):
-        raise NotImplemented
-=======
 
 class GoalWrapper(gym.Wrapper):
 
@@ -49,7 +23,6 @@
     @abstractmethod
     def achieved_goal(self, obs_part):
         pass
->>>>>>> b91a1350
 
     @abstractmethod
     def reward(self, obs_part, goal):
@@ -60,28 +33,6 @@
         raise NotImplemented
 
     @abstractmethod
-<<<<<<< HEAD
-    def get_obs_part(self, obs):
-        raise NotImplemented
-
-    @abstractmethod
-    def get_goal_part(self, obs):
-        raise NotImplemented
-
-    @abstractmethod
-    def obs_from_obs_part_and_goal(self, obs_part, goal):
-        raise NotImplemented
-
-    @abstractmethod
-    def final_goal(self):
-        raise NotImplemented
-
-    def step(self, action):
-        s2, r, t, info = self.step(action)
-        new_s2 = self.obs_from_obs_part_and_goal(s2, self.final_goal())
-        new_r = self.reward(s2, self.final_goal())
-        new_t = self.terminal(s2, self.final_goal()) or t
-=======
     def desired_goal(self):
         pass
 
@@ -94,24 +45,15 @@
         new_s2 = State(s2, self.desired_goal())
         new_r = self.reward(s2, self.desired_goal())
         new_t = self.terminal(s2, self.desired_goal()) or t
->>>>>>> b91a1350
         self.trajectory.append((self.current_state, action, new_r, new_s2, new_t))
         self.current_state = new_s2
         return new_s2, new_r, new_t, {'base_reward': r}
 
     def reset(self):
-<<<<<<< HEAD
-        s1 = self._reset()
-        new_s1 = self.obs_from_obs_part_and_goal(s1, self.final_goal())
-        self.trajectory = []
-        self.current_state = new_s1
-        return new_s1
-=======
         new_state = State(self.env.reset(), self.desired_goal())
         self.trajectory = []
         self.current_state = new_state
         return new_state
->>>>>>> b91a1350
 
     def recompute_trajectory(self):
         if not self.trajectory:
