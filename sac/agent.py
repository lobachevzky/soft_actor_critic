from abc import abstractmethod
from collections import namedtuple
from typing import Callable, Iterable, List, Sequence

import numpy as np
import tensorflow as tf

from sac.utils import ArrayLike, Step

NetworkOutput = namedtuple('NetworkOutput', 'output state')


class AbstractAgent:
    def __init__(self,
                 sess: tf.Session,
                 batch_size: int,
                 seq_len: int,
                 o_shape: Iterable,
                 a_shape: Sequence,
                 activation: Callable,
                 reward_scale: float,
                 entropy_scale: float,
                 n_layers: int,
                 layer_size: int,
                 learning_rate: float,
                 grad_clip: float,
                 device_num: int = 1,
                 reuse=False,
                 name='agent') -> None:

<<<<<<< HEAD
        self.default_train_values = ['entropy',
                                     'soft_update_xi_bar',
                                     'V_loss',
                                     'Q_loss',
                                     'pi_loss',
                                     'V_grad',
                                     'Q_grad',
                                     'pi_grad', ]
=======
        self.default_train_values = [
            'entropy',
            'soft_update_xi_bar',
            'V_loss',
            'Q_loss',
            'pi_loss',
            'V_grad',
            'Q_grad',
            'pi_grad',
        ]
>>>>>>> 6288a5e7
        self.reward_scale = reward_scale
        self.activation = activation
        self.n_layers = n_layers
        self.layer_size = layer_size
        self._seq_len = seq_len
        self.initial_state = None
        self.sess = sess

        with tf.device('/gpu:' + str(device_num)), tf.variable_scope(name, reuse=reuse):
            seq_dim = [batch_size]
            if self.seq_len is not None:
                seq_dim = [batch_size, self.seq_len]

            self.O1 = tf.placeholder(tf.float32, seq_dim + list(o_shape), name='O1')
            self.O2 = tf.placeholder(tf.float32, seq_dim + list(o_shape), name='O2')
            self.A = A = tf.placeholder(
                tf.float32, [batch_size] + list(a_shape), name='A')
            self.R = R = tf.placeholder(tf.float32, [batch_size], name='R')
            self.T = T = tf.placeholder(tf.float32, [batch_size], name='T')
            gamma = 0.99
            tau = 0.01

            processed_s, self.S_new = self.pi_network(self.O1)
            parameters = self.parameters = self.produce_policy_parameters(
                a_shape[0], processed_s)

            def pi_network_log_prob(a: tf.Tensor, name: str, reuse: bool) \
                    -> tf.Tensor:
                with tf.variable_scope(name, reuse=reuse):
                    return self.policy_parameters_to_log_prob(a, parameters)

            def sample_pi_network(name: str, reuse: bool) -> tf.Tensor:
                with tf.variable_scope(name, reuse=reuse):
                    return self.policy_parameters_to_sample(parameters)

            # generate actions:
            self.A_max_likelihood = tf.stop_gradient(
                self.policy_parameters_to_max_likelihood_action(parameters))
            self.A_sampled1 = A_sampled1 = tf.stop_gradient(
                sample_pi_network('pi', reuse=True))

            # constructing V loss
            with tf.control_dependencies([self.A_sampled1]):
                v1 = self.v_network(self.O1, 'V')
                self.v1 = v1
                q1 = self.q_network(self.O1, self.transform_action_sample(A_sampled1),
                                    'Q')
                log_pi_sampled1 = pi_network_log_prob(A_sampled1, 'pi', reuse=True)
                log_pi_sampled1 *= entropy_scale  # type: tf.Tensor
                self.V_loss = V_loss = tf.reduce_mean(
                    0.5 * tf.square(v1 - (q1 - log_pi_sampled1)))

            # constructing Q loss
            with tf.control_dependencies([self.V_loss]):
                v2 = self.v_network(self.O2, 'V_bar')
                q = self.q_network(
                    self.O1, self.transform_action_sample(A), 'Q', reuse=True)
                # noinspection PyTypeChecker
                self.Q_loss = Q_loss = tf.reduce_mean(
                    0.5 * tf.square(q - (R + (1 - T) * gamma * v2)))

            # constructing pi loss
            with tf.control_dependencies([self.Q_loss]):
                self.A_sampled2 = A_sampled2 = tf.stop_gradient(
                    sample_pi_network('pi', reuse=True))
                q2 = self.q_network(
                    self.O1, self.transform_action_sample(A_sampled2), 'Q', reuse=True)
                log_pi_sampled2 = pi_network_log_prob(A_sampled2, 'pi', reuse=True)
                log_pi_sampled2 *= entropy_scale  # type: tf.Tensor
                self.pi_loss = pi_loss = tf.reduce_mean(
                    log_pi_sampled2 * tf.stop_gradient(log_pi_sampled2 - q2 + v1))

            # grabbing all the relevant variables
            def get_variables(var_name: str) -> List[tf.Variable]:
                return tf.get_collection(
                    tf.GraphKeys.TRAINABLE_VARIABLES, scope=f'{name}/{var_name}/')

            phi, theta, xi, xi_bar = map(get_variables, ['pi', 'Q', 'V', 'V_bar'])

            def train_op(loss, var_list, dependency):
                with tf.control_dependencies([dependency]):
                    optimizer = tf.train.AdamOptimizer(learning_rate=learning_rate)
                    gradients, variables = zip(
                        *optimizer.compute_gradients(loss, var_list=var_list))
                    if grad_clip:
                        gradients, norm = tf.clip_by_global_norm(gradients, grad_clip)
                    else:
                        norm = tf.global_norm(gradients)
                    op = optimizer.apply_gradients(zip(gradients, variables))
                    return op, norm

            self.train_V, self.V_grad = train_op(
                loss=V_loss, var_list=xi, dependency=self.pi_loss)
            self.train_Q, self.Q_grad = train_op(
                loss=Q_loss, var_list=theta, dependency=self.train_V)
            self.train_pi, self.pi_grad = train_op(
                loss=pi_loss, var_list=phi, dependency=self.train_Q)

            with tf.control_dependencies([self.train_pi]):
                soft_update_xi_bar_ops = [
                    tf.assign(xbar, tau * x + (1 - tau) * xbar)
                    for (xbar, x) in zip(xi_bar, xi)
                ]
                self.soft_update_xi_bar = tf.group(*soft_update_xi_bar_ops)
                # self.check = tf.add_check_numerics_ops()
                self.entropy = tf.reduce_mean(self.entropy_from_params(self.parameters))
                # ensure that xi and xi_bar are the same at initialization

            sess.run(tf.global_variables_initializer())

            # ensure that xi and xi_bar are the same at initialization
            hard_update_xi_bar_ops = [tf.assign(xbar, x) for (xbar, x) in zip(xi_bar, xi)]

            hard_update_xi_bar = tf.group(*hard_update_xi_bar_ops)
            sess.run(hard_update_xi_bar)

    @property
    def seq_len(self):
        return self._seq_len

<<<<<<< HEAD
    def train_step(self, step: Step,
                   feed_dict: dict = None,
=======
    def train_step(self, step: Step, feed_dict: dict = None,
>>>>>>> 6288a5e7
                   train_values: list = None) -> dict:
        if feed_dict is None:
            feed_dict = {
                self.O1: step.o1,
                self.A: step.a,
                self.R: np.array(step.r) * self.reward_scale,
                self.O2: step.o2,
                self.T: step.t
            }
        if train_values is None:
            train_values = self.default_train_values
        return self.sess.run({attr: getattr(self, attr)
                              for attr in train_values}, feed_dict)

    def get_actions(self, o: ArrayLike, sample: bool = True, state=None) -> NetworkOutput:
        A = self.A_sampled1 if sample else self.A_max_likelihood
        return NetworkOutput(output=self.sess.run(A, {self.O1: [o]})[0], state=0)

    def pi_network(self, o: tf.Tensor) -> NetworkOutput:
        with tf.variable_scope('pi'):
            return self.network(o)

    def q_network(self, o: tf.Tensor, a: tf.Tensor, name: str,
                  reuse: bool = None) -> tf.Tensor:
        with tf.variable_scope(name, reuse=reuse):
            oa = tf.concat([o, a], axis=1)
            return tf.reshape(tf.layers.dense(self.network(oa).output, 1, name='q'), [-1])

    def v_network(self, o: tf.Tensor, name: str, reuse: bool = None) -> tf.Tensor:
        with tf.variable_scope(name, reuse=reuse):
            return tf.reshape(tf.layers.dense(self.network(o).output, 1, name='v'), [-1])

    def get_v1(self, o1: np.ndarray):
        return self.sess.run(self.v1, feed_dict={self.O1: [o1]})[0]

    @abstractmethod
    def network(self, inputs: tf.Tensor) -> NetworkOutput:
        pass

    @abstractmethod
    def produce_policy_parameters(self, a_shape: Iterable,
                                  processed_o: tf.Tensor) -> tf.Tensor:
        pass

    @abstractmethod
    def policy_parameters_to_log_prob(self, a: tf.Tensor,
                                      parameters: tf.Tensor) -> tf.Tensor:
        pass

    @abstractmethod
    def policy_parameters_to_sample(self, parameters: tf.Tensor) -> tf.Tensor:
        pass

    @abstractmethod
    def policy_parameters_to_max_likelihood_action(self, parameters) -> tf.Tensor:
        pass

    @abstractmethod
    def transform_action_sample(self, action_sample: tf.Tensor) -> tf.Tensor:
        pass

    @abstractmethod
    def entropy_from_params(self, params: tf.Tensor) -> tf.Tensor:
        pass<|MERGE_RESOLUTION|>--- conflicted
+++ resolved
@@ -28,16 +28,6 @@
                  reuse=False,
                  name='agent') -> None:
 
-<<<<<<< HEAD
-        self.default_train_values = ['entropy',
-                                     'soft_update_xi_bar',
-                                     'V_loss',
-                                     'Q_loss',
-                                     'pi_loss',
-                                     'V_grad',
-                                     'Q_grad',
-                                     'pi_grad', ]
-=======
         self.default_train_values = [
             'entropy',
             'soft_update_xi_bar',
@@ -48,7 +38,6 @@
             'Q_grad',
             'pi_grad',
         ]
->>>>>>> 6288a5e7
         self.reward_scale = reward_scale
         self.activation = activation
         self.n_layers = n_layers
@@ -169,12 +158,7 @@
     def seq_len(self):
         return self._seq_len
 
-<<<<<<< HEAD
-    def train_step(self, step: Step,
-                   feed_dict: dict = None,
-=======
     def train_step(self, step: Step, feed_dict: dict = None,
->>>>>>> 6288a5e7
                    train_values: list = None) -> dict:
         if feed_dict is None:
             feed_dict = {
