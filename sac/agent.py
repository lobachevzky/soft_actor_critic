--- conflicted
+++ resolved
@@ -154,15 +154,8 @@
 
             # placeholders
             self.old_goal = tf.placeholder(tf.float32, [size_goal], name='old_goal')
-<<<<<<< HEAD
-            self.old_initial_obs = tf.placeholder(
-                tf.float32, [1], name='old_initial_obs')
-            self.new_initial_obs = tf.placeholder(
-                tf.float32, [1], name='new_initial_obs')
-=======
             self.old_initial_obs = tf.placeholder(tf.float32, [3], name='old_initial_obs')
             self.new_initial_obs = tf.placeholder(tf.float32, [3], name='new_initial_obs')
->>>>>>> 5fd4c314
             self.goal_reward = tf.placeholder(tf.float32, (), name='goal_reward')
             old_goal = tf.expand_dims(self.old_goal, axis=0)
             old_initial_obs = tf.expand_dims(self.old_initial_obs, axis=0)
