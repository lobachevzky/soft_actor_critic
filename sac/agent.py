--- conflicted
+++ resolved
@@ -176,19 +176,6 @@
                 tf.float32, [batch_size], name='old_delta_tde')
             self.delta_tde = tf.placeholder(tf.float32, [batch_size], name='delta_tde')
 
-<<<<<<< HEAD
-            with tf.variable_scope('tde_model'):
-
-                _batch_size = 32
-                history = tf.reshape(self.history, [1, key_dim * _batch_size])
-                old_delta_tde = tf.reshape(self.old_delta_tde, [1, _batch_size])
-                past_mapping = tf.concat([history, old_delta_tde, ], axis=1)
-                past_mapping = tf.tile(past_mapping, [_batch_size, 1])
-                inputs = tf.concat([
-                    oa, past_mapping
-                ], axis=1)
-                estimated_delta = tf.layers.dense(self.network(inputs).output, 1)
-=======
             with tf.variable_scope('tde_keys'):
                 concat = tf.concat([self.history, present], axis=0)
                 key, keys = tf.split(self.network(concat).output, 2, axis=0)
@@ -207,7 +194,6 @@
                 sims = tf.reduce_sum(diffs ** 2, axis=2)
 
                 estimated_delta = tf.squeeze(tf.matmul(sims, values), axis=1)
->>>>>>> 70265a22
                 self.estimated_delta = tf.reduce_mean(estimated_delta)
 
             self.model_loss = tf.reduce_mean(tf.square(estimated_delta - self.delta_tde))
