--- conflicted
+++ resolved
@@ -173,10 +173,8 @@
             # TD error prediction model
             if model_type is not ModelType.none:
                 dim = (
-                    1 +  # q1
-                    1 +  # r
-                    1 +  # t
-                    1  # v2
+                    1 +  # prev_Q_error
+                    1    # prev_delta_tde
                 )
                 self.delta_tde = tf.placeholder(
                     tf.float32, [batch_size], name='delta_tde')
@@ -185,6 +183,7 @@
                 self.old_delta_tde = tf.placeholder(tf.float32, (), name='old_delta_tde')
                 self.history = tf.placeholder(
                     tf.float32, [batch_size, dim], name='history')
+                Q_error = tf.reshape(self.Q_error, [batch_size, 1])
 
             if model_type is ModelType.complex:
                 sarst = tf.concat([self.history, present], axis=0, name='sarst')
@@ -202,7 +201,6 @@
 
             if model_type is ModelType.simple:
                 with tf.variable_scope('model'):
-                    Q_error = tf.reshape(self.Q_error, [batch_size, 1])
                     concat = tf.concat([Q_error, self.history], axis=1)
                     self.estimated = tf.layers.dense(
                         inputs=self.model_network(concat).output,
@@ -213,7 +211,7 @@
             if model_type is ModelType.memoryless:
                 with tf.variable_scope('model'):
                     self.estimated = tf.layers.dense(
-                        inputs=self.model_network(self.Q_error).output,
+                        inputs=self.model_network(Q_error).output,
                         activation=None,
                         units=1,
                         name='final_batchwise')
@@ -223,12 +221,7 @@
                     self.estimated = tf.get_variable('estimated', 1)
 
             if model_type is not ModelType.none:
-<<<<<<< HEAD
-                self.model_loss = tf.reduce_mean(
-                    tf.square(self.estimated - tf.reduce_mean(self.q1)))
-=======
                 self.model_loss = tf.reduce_mean(tf.square(self.estimated - Q_error))
->>>>>>> 3351b5b8
 
             self.train_model, self.model_grad = train_op(
                 loss=self.model_loss,
