--- conflicted
+++ resolved
@@ -177,21 +177,8 @@
             self.delta_tde = tf.placeholder(tf.float32, [batch_size], name='delta_tde')
 
             with tf.variable_scope('tde_model'):
-<<<<<<< HEAD
-
-                _batch_size = 32
-                history = tf.reshape(self.history, [1, key_dim * _batch_size])
-                old_delta_tde = tf.reshape(self.old_delta_tde, [1, _batch_size])
-                past_mapping = tf.concat([history, old_delta_tde, ], axis=1)
-                past_mapping = tf.tile(past_mapping, [_batch_size, 1])
-                inputs = tf.concat([
-                    oa, past_mapping
-                ], axis=1)
-                estimated_delta = tf.layers.dense(self.network(oa).output, 1)
-=======
                 estimated_delta = tf.layers.dense(
                     self.model_network(present).output, 1)
->>>>>>> 3e3f45aa
                 self.estimated_delta = tf.reduce_mean(estimated_delta)
 
                 def normalize(X):
