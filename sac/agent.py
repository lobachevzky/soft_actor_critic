--- conflicted
+++ resolved
@@ -12,11 +12,7 @@
     return inputs
 
 
-<<<<<<< HEAD
-class AbstractAgent(object):
-=======
 class AbstractAgent:
->>>>>>> 0249f4d8
     def __init__(self, s_shape, a_shape, activation: str, n_layers: int,
                  layer_size: int, learning_rate: float):
         self.activation = activation
@@ -48,10 +44,7 @@
 
         # constructing V loss
         with tf.control_dependencies([self.A_sampled1]):
-<<<<<<< HEAD
-=======
             V_S1 = self.V_S1()
->>>>>>> 0249f4d8
             Q_sampled1 = self.Q_network(
                 S1, self.transform_action_sample(A_sampled1), 'Q')
             log_pi_sampled1 = self.pi_network_log_prob(
@@ -61,18 +54,11 @@
 
         # constructing Q loss
         with tf.control_dependencies([self.V_loss]):
-<<<<<<< HEAD
-            Q = self.Q_network(
-                S1, self.transform_action_sample(A), 'Q', reuse=True)
-            self.Q_loss = Q_loss = tf.reduce_mean(
-                0.5 * tf.square(Q - (R + (1 - T) * gamma * self.V_bar_S2())))
-=======
             V_S2 = self.V_S2()
             Q = self.Q_network(
                 S1, self.transform_action_sample(A), 'Q', reuse=True)
             self.Q_loss = Q_loss = tf.reduce_mean(
                 0.5 * tf.square(Q - (R + (1 - T) * gamma * V_S2)))
->>>>>>> 0249f4d8
 
         # constructing pi loss
         with tf.control_dependencies([self.Q_loss]):
@@ -129,15 +115,6 @@
         hard_update_xi_bar = tf.group(*hard_update_xi_bar_ops)
         sess.run(hard_update_xi_bar)
 
-<<<<<<< HEAD
-    def train_step(self, S1, A, R, S2, T, extra_feeds=None):
-        feed_dict = {
-            self.S1: S1,
-            self.A: A,
-            self.R: R,
-            self.S2: S2,
-            self.T: T
-=======
     def train_step(self, step, extra_feeds=None):
         assert isinstance(step, Step)
         feed_dict = {
@@ -146,7 +123,6 @@
             self.R: step.r,
             self.S2: step.s2,
             self.T: step.t
->>>>>>> 0249f4d8
         }
         if extra_feeds:
             feed_dict.update(extra_feeds)
@@ -181,17 +157,10 @@
         with tf.variable_scope(name, reuse=reuse):
             return tf.reshape(tf.layers.dense(self.mlp(s), 1, name='v'), [-1])
 
-<<<<<<< HEAD
-    def V_S1(self, reuse=None):
-        return self.V_network(self.S1, 'V', reuse=reuse)
-
-    def V_bar_S2(self):
-=======
     def V_S1(self):
         return self.V_network(self.S1, 'V')
 
     def V_S2(self):
->>>>>>> 0249f4d8
         return self.V_network(self.S2, 'V_bar')
 
     def input_processing(self, s):
@@ -245,16 +214,9 @@
         super().__init__(s_shape, a_shape, activation, n_layers, layer_size, learning_rate)
 
     def V_bar_S2(self):
-<<<<<<< HEAD
-        return tf.maximum(self.sampled_V2, super().V_bar_S2())
-
-    def train_step(self, S1, A, R, S2, T, V2):
-        return super().train_step(S1, A, R, S2, T, extra_feeds={self.sampled_V2: V2})
-=======
         return tf.maximum(self.sampled_V2, super().V_S2())
 
     def train_step(self, step, extra_feeds=None):
         extra_feeds[self.sampled_V2] = step.V2
         assert isinstance(step, PropStep)
-        return super().train_step(step, extra_feeds)
->>>>>>> 0249f4d8
+        return super().train_step(step, extra_feeds)