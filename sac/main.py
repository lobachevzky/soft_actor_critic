import argparse
import itertools
import pickle
import time
from collections import Counter

import gym
import numpy as np
import tensorflow as tf
from gym import spaces

from environment.pick_and_place import PickAndPlaceEnv
from goal_wrapper import MountaincarGoalWrapper, PickAndPlaceGoalWrapper, GoalWrapper
from sac.chaser import ChaserEnv
from sac.networks.network_interface import AbstractSoftActorCritic
from sac.networks.policy_mixins import GaussianPolicy, CategoricalPolicy, MLPPolicy
from sac.networks.value_function_mixins import MLPValueFunc
from sac.replay_buffer.replay_buffer import ReplayBuffer2


def build_agent(env, activation, n_layers, layer_size, learning_rate):
    state_shape = env.observation_space.shape
    if isinstance(env.action_space, spaces.Discrete):
        action_shape = [env.action_space.n]
        PolicyType = CategoricalPolicy
    else:
        action_shape = env.action_space.shape
        PolicyType = GaussianPolicy

    class Agent(PolicyType, AbstractSoftActorCritic):
        def __init__(self, s_shape, a_shape):
            super(Agent, self).__init__(
                s_shape=s_shape,
                a_shape=a_shape,
                activation=activation,
                n_layers=n_layers,
                layer_size=layer_size,
                learning_rate=learning_rate)

    return Agent(state_shape, action_shape)


def inject_mimic_experiences(mimic_file, buffer, N=1):
    with open(mimic_file, 'rb') as f:
        mimic_trajectories = [pickle.load(f)]
    for trajectory in mimic_trajectories:
        for (s1, a, r, s2, t) in trajectory:
            for _ in range(N):
                buffer.append(s1=s1, a=a, r=r, s2=s2, t=t)


def string_to_env(env_name):
    if env_name == 'chaser':
        return ChaserEnv()
    elif env_name == 'mountaincar':
        return MountaincarGoalWrapper(gym.make('MountainCarContinuous-v0'))
    elif env_name == 'pick-and-place':
        return PickAndPlaceGoalWrapper(
            PickAndPlaceEnv(max_steps=500, neg_reward=False))
    return gym.make(env_name)


class Trainer:
    def step(self, action):
        return self.env.step(action)

    def reset(self):
        return self.env.reset()

    def action_converter(self, action):
        """ Preprocess action before feeding to env """
        if type(self.env.action_space) is spaces.Discrete:
            return np.argmax(action)
        else:
            action = np.tanh(action)
            hi, lo = self.env.action_space.high, self.env.action_space.low
            return ((action + 1) / 2) * (hi - lo) + lo

    def state_converter(self, state):
        """ Preprocess state before feeding to network """
        return state

    def __init__(self, env, buffer, activation, n_layers, layer_size,
                 learning_rate, reward_scale, batch_size, num_train_steps,
                 logdir, render):
<<<<<<< HEAD
        tb_writer = tf.summary.FileWriter(logdir) if logdir else None
=======
>>>>>>> 9bb597e8

        self.env = env
        self.buffer = buffer
        self.reward_scale = reward_scale

        s1 = self.reset()

        agent = build_agent(
            env=env,
            activation=activation,
            n_layers=n_layers,
            layer_size=layer_size,
            learning_rate=learning_rate)
<<<<<<< HEAD
=======

        tb_writer = None
        if logdir:
            tb_writer = tf.summary.FileWriter(
                logdir=logdir, graph=agent.sess.graph)
>>>>>>> 9bb597e8

        count = Counter(reward=0, episode=0)
        episode_count = Counter()
        evaluation_period = 10

        for time_steps in itertools.count():
            is_eval_period = count['episode'] % evaluation_period == 0
            a = agent.get_actions(
                [self.state_converter(s1)], sample=(not is_eval_period))
            if render:
                env.render()
            s2, r, t, info = self.step(self.action_converter(a))
            if t:
                print('reward:', r)

            tick = time.time()

            episode_count += Counter(reward=r, timesteps=1)
            if not is_eval_period:
                buffer.append(s1=s1, a=a, r=r * reward_scale, s2=s2, t=t)
                if len(buffer) >= batch_size:
                    for i in range(num_train_steps):
                        s1_sample, a_sample, r_sample, s2_sample, t_sample = buffer.sample(
                            batch_size)
                        s1_sample = list(map(self.state_converter, s1_sample))
                        s2_sample = list(map(self.state_converter, s2_sample))
                        [v_loss, q_loss, pi_loss] = agent.train_step(
                            s1_sample, a_sample, r_sample, s2_sample, t_sample)
                        episode_count += Counter({
                            'V loss': v_loss,
                            'Q loss': q_loss,
                            'pi loss': pi_loss
                        })
            s1 = s2
            if t:
                s1 = self.reset()
                print('({}) Episode {}\t Time Steps: {}\t Reward: {}'.format(
                    'EVAL' if is_eval_period else 'TRAIN', (count['episode']),
                    time_steps, episode_count['reward']))
                count += Counter(reward=(episode_count['reward']), episode=1)
                fps = int(episode_count['timesteps'] / (time.time() - tick))
                if logdir:
                    summary = tf.Summary()
                    if is_eval_period:
                        summary.value.add(
                            tag='eval reward',
                            simple_value=(episode_count['reward']))
                    summary.value.add(
                        tag='average reward',
                        simple_value=(
                            count['reward'] / float(count['episode'])))
                    summary.value.add(tag='fps', simple_value=fps)
                    for k in ['V loss', 'Q loss', 'pi loss', 'reward']:
                        summary.value.add(tag=k, simple_value=episode_count[k])
                    tb_writer.add_summary(summary, count['episode'])
                    tb_writer.flush()

                for k in episode_count:
                    episode_count[k] = 0


class HindsightTrainer(Trainer):
    def __init__(self, env, buffer, reward_scale, batch_size, num_train_steps,
                 logdir, render, activation, n_layers, layer_size,
                 learning_rate):
        assert isinstance(env, GoalWrapper)
        self.trajectory = []
        super().__init__(env, buffer, activation, n_layers, layer_size,
                         learning_rate, reward_scale, batch_size,
                         num_train_steps, logdir, render)
        self.s1 = self.reset()

    def step(self, action):
        s2, r, t, i = super().step(action)
        self.trajectory.append((self.s1, action, r, s2, t))
        self.s1 = s2
        return s2, r, t, i

    def reset(self):
        for s1, a, r, s2, t in env.recompute_trajectory(self.trajectory):
            self.buffer.append(s1=s1, a=a, r=r * self.reward_scale, s2=s2, t=t)
        self.trajectory = []
        self.s1 = super().reset()
        return self.s1

    def state_converter(self, state):
        return self.env.obs_from_obs_part_and_goal(state)


if __name__ == '__main__':
    parser = argparse.ArgumentParser()
    parser.add_argument('--env', default='HalfCheetah-v2')
    parser.add_argument('--activation', default='relu')
    parser.add_argument('--n-layers', default=3, type=int)
    parser.add_argument('--layer-size', default=256, type=int)
    parser.add_argument('--learning-rate', default=3e-4, type=float)
    parser.add_argument('--seed', default=None, type=int)
    parser.add_argument('--buffer-size', default=int(10**7), type=int)
    parser.add_argument('--num-train-steps', default=1, type=int)
    parser.add_argument('--batch-size', default=32, type=int)
    parser.add_argument('--reward-scale', default=1., type=float)
    parser.add_argument('--mimic-file', default=None, type=str)
    parser.add_argument('--logdir', default=None, type=str)
    parser.add_argument('--render', action='store_true')
    args = parser.parse_args()

    buffer = ReplayBuffer2(args.buffer_size)
    env = string_to_env(args.env)

    if args.seed is not None:
        np.random.seed(args.seed)
        tf.set_random_seed(args.seed)
        env.seed(args.seed)

    if args.mimic_file is not None:
        inject_mimic_experiences(args.mimic_file, buffer, N=10)

    trainer = HindsightTrainer if isinstance(env, GoalWrapper) else Trainer
    trainer(
        env=env,
        buffer=buffer,
        activation=args.activation,
        n_layers=args.n_layers,
        layer_size=args.layer_size,
        learning_rate=args.learning_rate,
        reward_scale=args.reward_scale,
        batch_size=args.batch_size,
        num_train_steps=args.num_train_steps,
        logdir=args.logdir,
        render=args.render)<|MERGE_RESOLUTION|>--- conflicted
+++ resolved
@@ -83,10 +83,6 @@
     def __init__(self, env, buffer, activation, n_layers, layer_size,
                  learning_rate, reward_scale, batch_size, num_train_steps,
                  logdir, render):
-<<<<<<< HEAD
-        tb_writer = tf.summary.FileWriter(logdir) if logdir else None
-=======
->>>>>>> 9bb597e8
 
         self.env = env
         self.buffer = buffer
@@ -100,14 +96,11 @@
             n_layers=n_layers,
             layer_size=layer_size,
             learning_rate=learning_rate)
-<<<<<<< HEAD
-=======
 
         tb_writer = None
         if logdir:
             tb_writer = tf.summary.FileWriter(
                 logdir=logdir, graph=agent.sess.graph)
->>>>>>> 9bb597e8
 
         count = Counter(reward=0, episode=0)
         episode_count = Counter()
