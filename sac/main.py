import argparse
import itertools
import pickle
import time
from collections import Counter

import gym
import numpy as np
import tensorflow as tf
from gym import spaces
from goal_wrapper import MountaincarGoalWrapper, PickAndPlaceGoalWrapper, GoalWrapper
from sac.chaser import ChaserEnv
from sac.networks.network_interface import AbstractSoftActorCritic
from sac.networks.policy_mixins import MLPPolicy, GaussianPolicy, CategoricalPolicy
from sac.networks.value_function_mixins import MLPValueFunc
from environment.pick_and_place import PickAndPlaceEnv
from sac.replay_buffer.replay_buffer import ReplayBuffer2


def build_agent(env):
    state_shape = env.observation_space.shape
    if isinstance(env.action_space, spaces.Discrete):
        action_shape = [env.action_space.n]
        PolicyType = CategoricalPolicy
    else:
        action_shape = env.action_space.shape
        PolicyType = GaussianPolicy

    class Agent(PolicyType, MLPPolicy, MLPValueFunc, AbstractSoftActorCritic):
        def __init__(self, s_shape, a_shape):
            super(Agent, self).__init__(s_shape, a_shape)

    return Agent(state_shape, action_shape)


def inject_mimic_experiences(mimic_file, buffer, N=1):
    with open(mimic_file, 'rb') as f:
        mimic_trajectories = [pickle.load(f)]
    for trajectory in mimic_trajectories:
        for (s1, a, r, s2, t) in trajectory:
            for _ in range(N):
                buffer.append(s1, a, r, s2, t)


def build_action_converter(env):
    def converter(a):
        if isinstance(env.action_space, spaces.Discrete):
            return np.argmax(a)
        else:
            a = np.tanh(a)
            high, low = env.action_space.high, env.action_space.low
            return ((a + 1) / 2) * (high - low) + low

    return converter


def build_state_converter(env):
    def converter(s):
        if isinstance(env, GoalWrapper):
            return env.concatenate(s)
        return s

    return converter


def string_to_env(env_name):
    using_hindsight = False
    if env_name == 'chaser':
        env = ChaserEnv()
    elif env_name == 'mountaincar-continuous-hindsight':
        env = MountaincarGoalWrapper()
        using_hindsight = True
    elif env_name == 'pick-and-place':
        env = PickAndPlaceGoalWrapper(PickAndPlaceEnv(max_steps=500, neg_reward=False))
        using_hindsight = True
    else:
        env = gym.make(env_name)
    return env, using_hindsight


def run_training(env, buffer, reward_scale, batch_size, num_train_steps, logdir=None):
    V_LOSS = 'V loss'
    Q_LOSS = 'Q loss'
    PI_LOSS = 'pi loss'
    EPISODE = 'episode'
    REWARD = 'reward'

    tb_writer = tf.summary.FileWriter(logdir) if logdir else None

    s1 = env.reset()

    agent = build_agent(env)
    action_converter = build_action_converter(env)
    state_converter = build_state_converter(env)

    total_count = Counter()
    episode_count = Counter()
    evaluation_period = 10

    def is_eval_period(episode_number): return episode_number % evaluation_period == 0

    for time_steps in itertools.count():
<<<<<<< HEAD
        a = agent.get_actions([s1], sample=(not is_eval_period(total_count[EPISODE])))
        s2, r, t, info = env.step(action_converter(a))
=======
        a = action_converter(agent.get_actions(
            [state_converter(s1)],
            sample=(not is_eval_period(count[EPISODE]))))
        s2, r, t, info = env.step(a)
>>>>>>> b91a1350
        if t:
            print('reward:', r)

        tick = time.time()

        episode_count += Counter(reward=r, timesteps=1)
        r *= reward_scale
<<<<<<< HEAD
        if not is_eval_period(total_count[EPISODE]):
            buffer.append(s1, action_converter(a), r, s2, t)
            if len(buffer) >= batch_size:
                for i in range(num_train_steps):
                    [v_loss, q_loss, pi_loss] = agent.train_step(*buffer.sample(batch_size))
                    episode_count += Counter({V_LOSS: v_loss,
                                              Q_LOSS: q_loss,
                                              PI_LOSS: pi_loss})
=======
        if not is_eval_period(count[EPISODE]):
            buffer.append(s1, a, r, s2, t)
            if len(buffer) >= batch_size:
                for i in range(num_train_steps):
                    s1_sample, a_sample, r_sample, s2_sample, t_sample = buffer.sample(batch_size)
                    s1_sample = list(map(state_converter, s1_sample))
                    s2_sample = list(map(state_converter, s2_sample))
                    [v_loss, q_loss, pi_loss] = agent.train_step(s1_sample, a_sample, r_sample, s2_sample, t_sample)
                    episode_count += Counter({V_LOSS: v_loss, Q_LOSS: q_loss, PI_LOSS: pi_loss})
>>>>>>> b91a1350
        s1 = s2
        if t:
            if isinstance(env, GoalWrapper):
                for s1, a, r, s2, t in env.recompute_trajectory():
                    buffer.append(s1, a, r * reward_scale, s2, t)
            s1 = env.reset()
            episode_reward = episode_count[REWARD]
            print('({}) Episode {}\t Time Steps: {}\t Reward: {}'.format('EVAL' if is_eval_period(
                total_count[EPISODE]) else 'TRAIN', (total_count[EPISODE]), time_steps, episode_reward))
            total_count += Counter(reward=episode_reward, episode=1)
            fps = int(episode_count['timesteps'] / (time.time() - tick))
            if logdir:
                summary = tf.Summary()
                summary.value.add(tag='average reward', simple_value=total_count[REWARD] / float(total_count[EPISODE]))
                summary.value.add(tag='fps', simple_value=fps)
                for k in [V_LOSS, Q_LOSS, PI_LOSS, REWARD]:
                    summary.value.add(tag=k, simple_value=episode_count[k])
                tb_writer.add_summary(summary, total_count[EPISODE])
                tb_writer.flush()

            for k in episode_count:
                episode_count[k] = 0


if __name__ == '__main__':
    parser = argparse.ArgumentParser()
    parser.add_argument('--env', default='HalfCheetah-v2')
    parser.add_argument('--seed', default=0, type=int)
    parser.add_argument('--buffer-size', default=int(10 ** 7), type=int)
    parser.add_argument('--num-train-steps', default=1, type=int)
    parser.add_argument('--batch-size', default=32, type=int)
    parser.add_argument('--reward-scale', default=10., type=float)
    parser.add_argument('--mimic-file', default=None, type=str)
    parser.add_argument('--logdir', default=None, type=str)
    args = parser.parse_args()

    np.random.seed(args.seed)
    tf.set_random_seed(args.seed)
    buffer = ReplayBuffer2(args.buffer_size)
    env, using_hindsight = string_to_env(args.env)

    if args.mimic_file is not None:
        inject_mimic_experiences(args.mimic_file, buffer, N=10)
    run_training(env=env,
                 buffer=buffer,
                 reward_scale=args.reward_scale,
                 batch_size=args.batch_size,
                 num_train_steps=args.num_train_steps,
                 logdir=args.logdir)<|MERGE_RESOLUTION|>--- conflicted
+++ resolved
@@ -100,15 +100,10 @@
     def is_eval_period(episode_number): return episode_number % evaluation_period == 0
 
     for time_steps in itertools.count():
-<<<<<<< HEAD
-        a = agent.get_actions([s1], sample=(not is_eval_period(total_count[EPISODE])))
-        s2, r, t, info = env.step(action_converter(a))
-=======
         a = action_converter(agent.get_actions(
             [state_converter(s1)],
             sample=(not is_eval_period(count[EPISODE]))))
         s2, r, t, info = env.step(a)
->>>>>>> b91a1350
         if t:
             print('reward:', r)
 
@@ -116,16 +111,6 @@
 
         episode_count += Counter(reward=r, timesteps=1)
         r *= reward_scale
-<<<<<<< HEAD
-        if not is_eval_period(total_count[EPISODE]):
-            buffer.append(s1, action_converter(a), r, s2, t)
-            if len(buffer) >= batch_size:
-                for i in range(num_train_steps):
-                    [v_loss, q_loss, pi_loss] = agent.train_step(*buffer.sample(batch_size))
-                    episode_count += Counter({V_LOSS: v_loss,
-                                              Q_LOSS: q_loss,
-                                              PI_LOSS: pi_loss})
-=======
         if not is_eval_period(count[EPISODE]):
             buffer.append(s1, a, r, s2, t)
             if len(buffer) >= batch_size:
@@ -135,7 +120,6 @@
                     s2_sample = list(map(state_converter, s2_sample))
                     [v_loss, q_loss, pi_loss] = agent.train_step(s1_sample, a_sample, r_sample, s2_sample, t_sample)
                     episode_count += Counter({V_LOSS: v_loss, Q_LOSS: q_loss, PI_LOSS: pi_loss})
->>>>>>> b91a1350
         s1 = s2
         if t:
             if isinstance(env, GoalWrapper):
