--- conflicted
+++ resolved
@@ -139,13 +139,9 @@
                 if logdir:
                     summary = tf.Summary()
                     if is_eval_period:
-<<<<<<< HEAD
-                        summary.value.add(tag='eval reward', simple_value=(episode_count['reward']))
-=======
                         summary.value.add(
                             tag='eval reward',
                             simple_value=(episode_count['reward']))
->>>>>>> a6fb4852
                     summary.value.add(
                         tag='average reward',
                         simple_value=(
