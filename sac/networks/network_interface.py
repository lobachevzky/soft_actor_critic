--- conflicted
+++ resolved
@@ -14,9 +14,6 @@
 
 
 class AbstractSoftActorCritic(object):
-<<<<<<< HEAD
-    def __init__(self, s_shape, a_shape, activation, n_layers, layer_size, learning_rate):
-=======
     def __init__(self, s_shape, a_shape, activation: str,
                  n_layers: int, layer_size: int, learning_rate: float):
         self.activation = dict(
@@ -30,7 +27,6 @@
         self.n_layers = n_layers
         self.layer_size = layer_size
 
->>>>>>> 88bcbf1a
         tf.set_random_seed(0)
         self.S1 = S1 = tf.placeholder(
             tf.float32, [None] + list(s_shape), name='S1')
