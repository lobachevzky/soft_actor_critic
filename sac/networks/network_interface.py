--- conflicted
+++ resolved
@@ -54,13 +54,7 @@
             Q_sampled1 = self.Q_network(
                 S1, self.transform_action_sample(A_sampled1), 'Q')
             log_pi_sampled1 = self.pi_network_log_prob(
-<<<<<<< HEAD
-                A_sampled1, S1, 'pi', reuse=True)
-            self.mean_log_pi = tf.reduce_mean(log_pi_sampled1)
-            self.entropy = self.entropy_from_sa(A_sampled1, S1)
-=======
                 A_sampled1, 'pi', reuse=True)
->>>>>>> f703a08b
             self.V_loss = V_loss = tf.reduce_mean(
                 0.5 * tf.square(V_S1 - (Q_sampled1 - log_pi_sampled1)))
 
@@ -128,15 +122,9 @@
         sess.run(hard_update_xi_bar)
 
     def train_step(self, S1, A, R, S2, T):
-<<<<<<< HEAD
-        [entropy, log_pi, _, _, _, _, V_loss, Q_loss, pi_loss] = self.sess.run(
-            [
-                self.entropy, self.mean_log_pi, self.soft_update_xi_bar, self.train_V,
-=======
         [_, _, _, _, V_loss, Q_loss, pi_loss] = self.sess.run(
             [
                 self.soft_update_xi_bar, self.train_V,
->>>>>>> f703a08b
                 self.train_Q, self.train_pi, self.V_loss, self.Q_loss,
                 self.pi_loss
             ],
@@ -147,11 +135,7 @@
                 self.S2: S2,
                 self.T: T
             })
-<<<<<<< HEAD
-        return entropy, log_pi, V_loss, Q_loss, pi_loss
-=======
         return V_loss, Q_loss, pi_loss
->>>>>>> f703a08b
 
     def get_actions(self, S1, sample=True):
         if sample:
@@ -204,23 +188,11 @@
     def entropy_from_params(self, params):
         pass
 
-<<<<<<< HEAD
-    def entropy_from_sa(self, a, s, reuse=None):
-        with tf.variable_scope('entropy', reuse=reuse):
-            processed_s = self.input_processing(s)
-            a_shape = a.get_shape()[1].value
-            parameters = self.produce_policy_parameters(a_shape, processed_s)
-        return tf.reduce_mean(self.entropy_from_params(parameters))
-
-
-    def pi_network_log_prob(self, a, s, name, reuse=None):
-=======
     def compute_entropy(self, reuse=None):
         with tf.variable_scope('entropy', reuse=reuse):
             return tf.reduce_mean(self.entropy_from_params(self.parameters))
 
     def pi_network_log_prob(self, a, name, reuse=None):
->>>>>>> f703a08b
         with tf.variable_scope(name, reuse=reuse):
             return self.policy_parameters_to_log_prob(a, self.parameters)
 
