--- conflicted
+++ resolved
@@ -7,16 +7,8 @@
 EPS = 1E-6
 
 
+
 class MLPPolicy(object):
-<<<<<<< HEAD
-    def input_processing(self, s):
-        fc1 = tf.layers.dense(s, 256, ACT, name='fc1')
-        fc2 = tf.layers.dense(fc1, 256, ACT, name='fc2')
-        fc3 = tf.layers.dense(fc2, 256, ACT, name='fc3')
-        fc4 = tf.layers.dense(fc3, 256, ACT, name='fc4')
-        # fc5 = tf.layers.dense(fc4, 256, ACT, name='fc5')
-        return fc4
-=======
     def input_processing(self, s, activation=tf.nn.relu):
         fc1 = tf.layers.dense(s, 256, activation, name='fc1')
         fc2 = tf.layers.dense(fc1, 256, activation, name='fc2')
@@ -24,7 +16,6 @@
         # fc4 = tf.layers.dense(fc3, 256, activation, name='fc4')
         # fc5 = tf.layers.dense(fc4, 256, activation, name='fc5')
         return fc3
->>>>>>> 66aef7fb
 
 
 class GaussianPolicy(object):
