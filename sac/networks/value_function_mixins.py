--- conflicted
+++ resolved
@@ -8,39 +8,21 @@
         activation=tf.nn.relu
         with tf.variable_scope(name, reuse=reuse):
             sa = tf.concat([s, a], axis=1)
-<<<<<<< HEAD
-            fc1 = tf.layers.dense(sa, 256, ACT, name='fc1')
-            fc2 = tf.layers.dense(fc1, 256, ACT, name='fc2')
-            fc3 = tf.layers.dense(fc2, 256, ACT, name='fc3')
-            fc4 = tf.layers.dense(fc3, 256, ACT, name='fc4')
-            # fc5 = tf.layers.dense(fc4, 256, ACT, name='fc5')
-            q = tf.reshape(tf.layers.dense(fc4, 1, name='q'), [-1])
-=======
             fc1 = tf.layers.dense(sa, 256, activation, name='fc1')
             fc2 = tf.layers.dense(fc1, 256, activation, name='fc2')
             fc3 = tf.layers.dense(fc2, 256, activation, name='fc3')
             # fc4 = tf.layers.dense(fc3, 256, activation, name='fc4')
             # fc5 = tf.layers.dense(fc4, 256, activation, name='fc5')
             q = tf.reshape(tf.layers.dense(fc3, 1, name='q'), [-1])
->>>>>>> 66aef7fb
         return q
 
     def V_network(self, s, name='V', reuse=None):
         activation=tf.nn.relu
         with tf.variable_scope(name, reuse=reuse):
-<<<<<<< HEAD
-            fc1 = tf.layers.dense(s, 256, ACT, name='fc1')
-            fc2 = tf.layers.dense(fc1, 256, ACT, name='fc2')
-            fc3 = tf.layers.dense(fc2, 256, ACT, name='fc3')
-            fc4 = tf.layers.dense(fc3, 256, ACT, name='fc4')
-            # fc5 = tf.layers.dense(fc4, 256, ACT, name='fc5')
-            v = tf.reshape(tf.layers.dense(fc4, 1, name='v'), [-1])
-=======
             fc1 = tf.layers.dense(s, 256, activation, name='fc1')
             fc2 = tf.layers.dense(fc1, 256, activation, name='fc2')
             fc3 = tf.layers.dense(fc2, 256, activation, name='fc3')
             # fc4 = tf.layers.dense(fc3, 256, activation, name='fc4')
             # fc5 = tf.layers.dense(fc4, 256, activation, name='fc5')
             v = tf.reshape(tf.layers.dense(fc3, 1, name='v'), [-1])
->>>>>>> 66aef7fb
         return v