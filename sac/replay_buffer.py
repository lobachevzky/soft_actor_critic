from typing import Iterable

import numpy as np

from sac.array_group import ArrayGroup, Key, X

<<<<<<< HEAD
=======

def get_index(value):
    if np.isscalar(value):
        return 1
    if isinstance(value, np.ndarray):
        return value.shape[0]
    assert isinstance(value, Iterable)
    indices = set(map(get_index, value))
    if len(indices) == 1:  # all the same
        return indices.pop()
    else:
        return 1

>>>>>>> d58eb187

class ReplayBuffer:
    def __init__(self, maxlen: int):
        self.maxlen = maxlen
        self.buffer = None
        self.full = False
        self.pos = 0

    @property
    def empty(self):
        return self.buffer is None

    def __getitem__(self, key: Key):
        assert self.buffer is not None
        return self.buffer[self.modulate(key)]

    def __setitem__(self, key, value):
        self.buffer[self.modulate(key)] = value

    def __len__(self):
        return self.maxlen if self.full else self.pos

    def modulate(self, key: Key):
        if isinstance(key, slice):
            key = np.arange(key.start or 0, 0 if key.stop is None else key.stop, key.step)
        return (key + self.pos) % self.maxlen

    def sample(self, batch_size: int, seq_len=None):
        indices = np.random.randint(-len(self), 0, size=batch_size)  # type: np.ndarray
        if seq_len is not None:
            indices = np.array([np.arange(i, i + seq_len) for i in indices])
        assert isinstance(indices, np.ndarray)
        return self[indices]

<<<<<<< HEAD
    def append(self, x: X, n=None):
=======
    def append(self, x: X):
>>>>>>> d58eb187
        if self.pos >= self.maxlen:
            self.full = True

        if self.buffer is None:
            self.buffer = ArrayGroup.shape_like(x=x, pre_shape=(self.maxlen, ))
<<<<<<< HEAD
        self[slice(n) if n else 0] = x
        self.pos = self.modulate(n or 1)
=======
        stop = get_index(x)
        self[:stop] = x
        self.pos = self.modulate(stop)
>>>>>>> d58eb187
        if self.pos == self.maxlen:
            self.pos = 0
            self.full = True<|MERGE_RESOLUTION|>--- conflicted
+++ resolved
@@ -4,8 +4,6 @@
 
 from sac.array_group import ArrayGroup, Key, X
 
-<<<<<<< HEAD
-=======
 
 def get_index(value):
     if np.isscalar(value):
@@ -19,7 +17,6 @@
     else:
         return 1
 
->>>>>>> d58eb187
 
 class ReplayBuffer:
     def __init__(self, maxlen: int):
@@ -54,24 +51,15 @@
         assert isinstance(indices, np.ndarray)
         return self[indices]
 
-<<<<<<< HEAD
-    def append(self, x: X, n=None):
-=======
     def append(self, x: X):
->>>>>>> d58eb187
         if self.pos >= self.maxlen:
             self.full = True
 
         if self.buffer is None:
             self.buffer = ArrayGroup.shape_like(x=x, pre_shape=(self.maxlen, ))
-<<<<<<< HEAD
-        self[slice(n) if n else 0] = x
-        self.pos = self.modulate(n or 1)
-=======
         stop = get_index(x)
         self[:stop] = x
         self.pos = self.modulate(stop)
->>>>>>> d58eb187
         if self.pos == self.maxlen:
             self.pos = 0
             self.full = True