--- conflicted
+++ resolved
@@ -31,7 +31,6 @@
         self.batch_size = batch_size
         self.env = env
         self.buffer = ReplayBuffer(buffer_size)
-        self.render = render
 
         if mimic_dir:
             for path in Path(mimic_dir).iterdir():
@@ -41,10 +40,7 @@
                 print('Loaded mimic file {} into buffer.'.format(path))
 
         self.agent = agent = self.build_agent(**kwargs)
-<<<<<<< HEAD
-=======
-
->>>>>>> 9e7968b8
+
         saver = tf.train.Saver()
         tb_writer = None
         if load_path:
@@ -54,20 +50,10 @@
             tb_writer = tf.summary.FileWriter(logdir=logdir, graph=agent.sess.graph)
 
         count = Counter(reward=0, episode=0)
-<<<<<<< HEAD
-        self.episode_count = self.episode_mean = Counter()
-=======
         self.episode_count = episode_count = Counter()
         self.episode_mean = episode_mean = Counter()
->>>>>>> 9e7968b8
         tick = time.time()
-        s1 = self.reset()
-
-<<<<<<< HEAD
-        for timesteps in itertools.count():
-            is_eval_period = timesteps % 100 == 0 or load_path is not None
-            s2, r, t, i = self.step(s1=s1, is_eval_period=is_eval_period)
-=======
+
         s1 = self.reset()
 
         for time_steps in itertools.count():
@@ -105,72 +91,37 @@
                                         'pi grad',
                                     ]
                                     }))
->>>>>>> 9e7968b8
             s1 = s2
-
-            count += Counter(reward=r)
-            self.episode_mean.update(Counter(fps=1 / float(time.time() - tick)))
+            episode_mean.update(Counter(fps=1 / float(time.time() - tick)))
             tick = time.time()
-            if save_path and timesteps % 5000 == 0:
-                print("model saved in path:", saver.save(agent.sess, save_path=save_path))
+            episode_count.update(Counter(reward=r, timesteps=1))
             if t:
                 s1 = self.reset()
-                count += Counter(episode=1)
+                episode_reward = episode_count['reward']
+                episode_timesteps = episode_count['timesteps']
+                count.update(Counter(reward=episode_reward, episode=1))
                 print('({}) Episode {}\t Time Steps: {}\t Reward: {}'.format(
-                    'EVAL' if is_eval_period else 'TRAIN', count['episode'],
-                    timesteps, self.episode_count['reward']))
+                    'EVAL' if is_eval_period else 'TRAIN', count['episode'], time_steps,
+                    episode_reward))
                 if logdir:
                     summary = tf.Summary()
                     if is_eval_period:
-                        summary.value.add(tag='eval reward',
-                                          simple_value=self.episode_count['reward'])
-                    for k in self.episode_count:
-                        summary.value.add(tag=k, simple_value=self.episode_count[k])
-                    episode_timesteps = self.episode_count['timesteps']
-                    for k in self.episode_mean:
+                        summary.value.add(tag='eval reward', simple_value=episode_reward)
+                    summary.value.add(
+                        tag='average reward',
+                        simple_value=(count['reward'] / float(count['episode'])))
+                    for k in episode_count:
+                        summary.value.add(tag=k, simple_value=episode_count[k])
+                    for k in episode_mean:
                         summary.value.add(
                             tag=k,
-                            simple_value=self.episode_mean[k] / float(episode_timesteps))
-                    tb_writer.add_summary(summary, timesteps)
+                            simple_value=episode_mean[k] / float(episode_timesteps))
+                    tb_writer.add_summary(summary, time_steps)
                     tb_writer.flush()
 
                 # zero out counters
-<<<<<<< HEAD
-                self.episode_count = self.episode_mean = Counter()
-
-    def step(self, is_eval_period, s1):
-        a = self.agent.get_actions(self.vectorize_state(s1), sample=(not is_eval_period))
-        if self.render:
-            self.env.render()
-        s2, r, t, info = self.step_env(a)
-        if 'log count' in info:
-            self.episode_count.update(Counter(info['log count']))
-        if 'log mean' in info:
-            self.episode_mean.update(Counter(info['log mean']))
-        if not is_eval_period:
-            self.add_to_buffer(Step(s1=s1, a=a, r=r, s2=s2, t=t))
-            if self.buffer_full():
-                for i in range(self.num_train_steps):
-                    step = self.agent.train_step(self.sample_buffer())
-                    self.episode_mean.update(
-                        Counter({
-                                    k: getattr(step, k.replace(' ', '_'))
-                                    for k in [
-                                        'entropy',
-                                        'V loss',
-                                        'Q loss',
-                                        'pi loss',
-                                        'V grad',
-                                        'Q grad',
-                                        'pi grad',
-                                    ]
-                                    }))
-        self.episode_count.update(Counter(reward=r, timesteps=1))
-        return s2, r, t, info
-=======
                 self.episode_count = episode_count = Counter()
                 episode_mean = Counter()
->>>>>>> 9e7968b8
 
     def build_agent(self, base_agent: AbstractAgent = AbstractAgent, **kwargs):
         state_shape = self.env.observation_space.shape
@@ -193,7 +144,7 @@
     def reset(self) -> State:
         return self.env.reset()
 
-    def step_env(self, action: np.ndarray) -> Tuple[State, float, bool, dict]:
+    def step(self, action: np.ndarray) -> Tuple[State, float, bool, dict]:
         """ Preprocess action before feeding to env """
         if type(self.env.action_space) is spaces.Discrete:
             # noinspection PyTypeChecker
@@ -215,17 +166,8 @@
     def buffer_full(self):
         return len(self.buffer) >= self.batch_size
 
-<<<<<<< HEAD
-    def sample_buffer(self):
-        step = Step(*self.buffer.sample(self.batch_size))
-        return step.replace(
-            s1=self.vectorize_state(step.s1),
-            s2=self.vectorize_state(step.s2),
-        )
-=======
     def sample_buffer(self) -> Step:
         return Step(*self.buffer.sample(self.batch_size))
->>>>>>> 9e7968b8
 
 
 class TrajectoryTrainer(Trainer):
@@ -236,33 +178,18 @@
             print('Using model dir', path.absolute())
             path.mkdir(parents=True, exist_ok=True)
         self.mimic_num = 0
-<<<<<<< HEAD
-        self.trajectory_start = None
-=======
->>>>>>> 9e7968b8
         super().__init__(**kwargs)
 
-<<<<<<< HEAD
-=======
     def add_to_buffer(self, step: Step):
         super().add_to_buffer(step)
 
     def trajectory(self) -> Iterable:
         return self.buffer[-self.episode_count['timesteps']:]
 
->>>>>>> 9e7968b8
     def reset(self) -> State:
         if self.mimic_save_dir is not None:
             path = Path(self.mimic_save_dir, str(self.mimic_num) + '.pkl')
-            trajectory = list(self.buffer[self.trajectory_start: self.buffer.pos])
             with path.open(mode='wb') as f:
-<<<<<<< HEAD
-                pickle.dump(trajectory, f)
-            self.mimic_num += 1
-        self.trajectory_start = self.buffer.pos
-        self.s1 = super().reset()
-        return self.s1
-=======
                 pickle.dump(self._trajectory(), f)
             self.mimic_num += 1
         return super().reset()
@@ -274,10 +201,6 @@
         if self.timesteps():
             return self.buffer[-self.timesteps():]
         return ()
->>>>>>> 9e7968b8
-
-    def get_nth_step(self, n: int):
-        return self.buffer[(self.trajectory_start + n) % self.buffer.maxlen]
 
 
 class HindsightTrainer(TrajectoryTrainer):
@@ -288,24 +211,6 @@
 
     def add_hindsight_trajectories(self) -> None:
         assert isinstance(self.env, HindsightWrapper)
-<<<<<<< HEAD
-        start = self.trajectory_start
-        stop = self.buffer.pos
-        if start and stop and stop > start:
-            trajectory = self.buffer[start: stop]
-            final_state = self.get_nth_step(stop - start - 1)
-            for step in self.env.recompute_trajectory(trajectory, final_state):
-                self.add_to_buffer(step)
-            if self.n_goals - 1 > 0:
-                stop_indexes = np.random.randint(1, stop - start - 1, size=self.n_goals - 1)
-                assert isinstance(stop_indexes, np.ndarray)
-                for stop in stop_indexes:
-                    trajectory = self.buffer[start: stop]
-                    final_state = self.get_nth_step(stop)
-                    for step in self.env.recompute_trajectory(trajectory,
-                                                              final_step=final_state):
-                        self.add_to_buffer(step)
-=======
         self.buffer.extend(self.env.recompute_trajectory(self._trajectory(),
                                                          final_step=self.buffer[-1]))
         if self.n_goals - 1 and self.timesteps() > 0:
@@ -315,7 +220,6 @@
             for final_state in self.buffer[final_indexes]:
                 self.buffer.extend(self.env.recompute_trajectory(self._trajectory(),
                                                                  final_step=final_state))
->>>>>>> 9e7968b8
 
     def reset(self) -> State:
         self.add_hindsight_trajectories()
