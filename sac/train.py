import itertools
import pickle
import time
from pathlib import Path
from typing import Optional, Tuple

import gym
import numpy as np
import tensorflow as tf
from collections import Counter
from gym import spaces

from environments.hindsight_wrapper import HindsightWrapper
from environments.unsupervised import UnsupervisedEnv
from sac.agent import AbstractAgent
from sac.policies import CategoricalPolicy, GaussianPolicy
from sac.replay_buffer import ReplayBuffer
from sac.utils import State, Step


class Trainer:
    def __init__(self, env: gym.Env, seed: Optional[int], buffer_size: int,
                 batch_size: int, num_train_steps: int, mimic_dir: Optional[str],
                 logdir: str, save_path: str, load_path: str, render: bool, **kwargs):

        if seed is not None:
            np.random.seed(seed)
            tf.set_random_seed(seed)
            env.seed(seed)

        self.num_train_steps = num_train_steps
        self.batch_size = batch_size
        self.env = env
        self.buffer = ReplayBuffer(buffer_size)

        if mimic_dir:
            for path in Path(mimic_dir).iterdir():
                if path.suffix == '.pkl':
                    with Path(path).open('rb') as f:
                        self.buffer.extend(pickle.load(f))
                print('Loaded mimic file {} into buffer.'.format(path))

        s1 = self.reset()

        self.agent = agent = self.build_agent(**kwargs)

        if isinstance(env.unwrapped, UnsupervisedEnv):
            # noinspection PyUnresolvedReferences
            env.unwrapped.initialize(agent.sess, self.buffer)

        saver = tf.train.Saver()
        tb_writer = None
        if load_path:
            saver.restore(agent.sess, load_path)
            print("Model restored from", load_path)
        if logdir:
            tb_writer = tf.summary.FileWriter(logdir=logdir, graph=agent.sess.graph)

        count = Counter(reward=0, episode=0)
        episode_count = Counter()
        episode_mean = Counter()
        evaluation_period = 10
        tick = time.time()

        for time_steps in itertools.count():
            is_eval_period = count['episode'] % evaluation_period == evaluation_period - 1
            a = agent.get_actions(self.vectorize_state(s1), sample=(not is_eval_period))
            if render:
                env.render()
            s2, r, t, info = self.step(a)
            if 'print' in info:
                print('Time step:', time_steps, info['print'])
            if 'log count' in info:
                episode_count.update(Counter(info['log count']))
            if 'log mean' in info:
                episode_mean.update(Counter(info['log mean']))

            if save_path and time_steps % 5000 == 0:
                print("model saved in path:", saver.save(agent.sess, save_path=save_path))
            if not is_eval_period:
                self.add_to_buffer(Step(s1=s1, a=a, r=r, s2=s2, t=t))
                if self.buffer_full() and not load_path:
                    for i in range(self.num_train_steps):
                        step = self.agent.train_step(self.sample_buffer())
                        episode_mean.update(
                            Counter({
                                        k: getattr(step, k.replace(' ', '_'))
                                        for k in [
                                            'entropy',
                                            'V loss',
                                            'Q loss',
                                            'pi loss',
                                            'V grad',
                                            'Q grad',
                                            'pi grad',
                                        ]
                                        }))
            s1 = s2
            episode_mean.update(Counter(fps=1 / float(time.time() - tick)))
            tick = time.time()
            episode_count.update(Counter(reward=r, timesteps=1))
            if t:
                s1 = self.reset()
                episode_reward = episode_count['reward']
                episode_timesteps = episode_count['timesteps']
                count.update(Counter(reward=episode_reward, episode=1))
                print('({}) Episode {}\t Time Steps: {}\t Reward: {}'.format(
                    'EVAL' if is_eval_period else 'TRAIN', count['episode'], time_steps,
                    episode_reward))
                if logdir:
                    summary = tf.Summary()
                    if is_eval_period:
                        summary.value.add(tag='eval reward', simple_value=episode_reward)
                    summary.value.add(
                        tag='average reward',
                        simple_value=(count['reward'] / float(count['episode'])))
                    for k in episode_count:
                        summary.value.add(tag=k, simple_value=episode_count[k])
                    for k in episode_mean:
                        summary.value.add(
                            tag=k,
                            simple_value=episode_mean[k] / float(episode_timesteps))
                    tb_writer.add_summary(summary, time_steps)
                    tb_writer.flush()

                # zero out counters
                episode_count = episode_mean = Counter()

    def build_agent(self, base_agent: AbstractAgent = AbstractAgent, **kwargs):
        state_shape = self.env.observation_space.shape
        if isinstance(self.env.action_space, spaces.Discrete):
            action_shape = [self.env.action_space.n]
            policy_type = CategoricalPolicy
        else:
            action_shape = self.env.action_space.shape
            policy_type = GaussianPolicy

        class Agent(policy_type, base_agent):
            def __init__(self, s_shape, a_shape):
                super(Agent, self).__init__(
                    s_shape=s_shape,
                    a_shape=a_shape,
                    **kwargs)

        return Agent(state_shape, action_shape)

    def reset(self) -> State:
        return self.env.reset()

    def step(self, action: np.ndarray) -> Tuple[State, float, bool, dict]:
        """ Preprocess action before feeding to env """
        if type(self.env.action_space) is spaces.Discrete:
            # noinspection PyTypeChecker
            return self.env.step(np.argmax(action))
        else:
            action = np.tanh(action)
            hi, lo = self.env.action_space.high, self.env.action_space.low
            # noinspection PyTypeChecker
            return self.env.step((action + 1) / 2 * (hi - lo) + lo)

    def vectorize_state(self, state: State) -> np.ndarray:
        """ Preprocess state before feeding to network """
        return state

    def add_to_buffer(self, step: Step) -> None:
        assert isinstance(step, Step)
        self.buffer.append(step.replace(
            s1=self.vectorize_state(step.s1),
            s2=self.vectorize_state(step.s2),
        ))

    def buffer_full(self):
        return len(self.buffer) >= self.batch_size

    def sample_buffer(self):
        step = Step(*self.buffer.sample(self.batch_size))
        return step.replace(
            s1=self.vectorize_state(step.s1),
            s2=self.vectorize_state(step.s2),
        )


class TrajectoryTrainer(Trainer):
    def __init__(self, mimic_save_dir: Optional[str], **kwargs):
        self.mimic_save_dir = mimic_save_dir
        if mimic_save_dir is not None:
            path = Path(mimic_save_dir)
            print('Using model dir', path.absolute())
            path.mkdir(parents=True, exist_ok=True)
        self.mimic_num = 0
        self.trajectory_start = None
        super().__init__(**kwargs)
        self.s1 = self.reset()

    def reset(self) -> State:
        if self.mimic_save_dir is not None:
            path = Path(self.mimic_save_dir, str(self.mimic_num) + '.pkl')
            trajectory = list(self.buffer[self.trajectory_start: self.buffer.pos])
            with path.open(mode='wb') as f:
                pickle.dump(trajectory, f)
            self.mimic_num += 1
        self.trajectory_start = self.buffer.pos
        self.s1 = super().reset()
        return self.s1

    def get_nth_step(self, n: int):
        return self.buffer[(self.trajectory_start + n) % self.buffer.maxlen]


class HindsightTrainer(TrajectoryTrainer):
    def __init__(self, env: HindsightWrapper, n_goals: int, **kwargs):
        self.n_goals = n_goals
        assert isinstance(env, HindsightWrapper)
        super().__init__(env=env, **kwargs)

    def add_hindsight_trajectories(self) -> None:
        assert isinstance(self.env, HindsightWrapper)
<<<<<<< HEAD
        for step in self.env.recompute_trajectory(self.trajectory):
            self.add_to_buffer(step)
        if self.n_goals - 1 and self.trajectory:
            final_states = np.random.randint(1, len(self.trajectory), size=self.n_goals - 1)
            assert isinstance(final_states, np.ndarray)
            for final_state in final_states:
                self.buffer.extend(self.env.recompute_trajectory(self.trajectory,
                                                                 final_index=final_state))
=======
        start = self.trajectory_start
        stop = self.buffer.pos
        if start and stop and stop > start:
            trajectory = self.buffer[start: stop]
            final_state = self.get_nth_step(stop - start - 1)
            for step in self.env.recompute_trajectory(trajectory, final_state):
                self.add_to_buffer(step)
            if self.n_goals - 1 > 0:
                stop_indexes = np.random.randint(1, stop - start - 1, size=self.n_goals - 1)
                assert isinstance(stop_indexes, np.ndarray)
                for stop in stop_indexes:
                    trajectory = self.buffer[start: stop]
                    final_state = self.get_nth_step(stop)
                    for step in self.env.recompute_trajectory(trajectory,
                                                              final_step=final_state):
                        self.add_to_buffer(step)
>>>>>>> 46e91c24

    def reset(self) -> State:
        self.add_hindsight_trajectories()
        return super().reset()

    def vectorize_state(self, state: State) -> np.ndarray:
        assert isinstance(self.env, HindsightWrapper)
        return self.env.vectorize_state(state)<|MERGE_RESOLUTION|>--- conflicted
+++ resolved
@@ -164,10 +164,7 @@
 
     def add_to_buffer(self, step: Step) -> None:
         assert isinstance(step, Step)
-        self.buffer.append(step.replace(
-            s1=self.vectorize_state(step.s1),
-            s2=self.vectorize_state(step.s2),
-        ))
+        self.buffer.append(step)
 
     def buffer_full(self):
         return len(self.buffer) >= self.batch_size
@@ -215,16 +212,6 @@
 
     def add_hindsight_trajectories(self) -> None:
         assert isinstance(self.env, HindsightWrapper)
-<<<<<<< HEAD
-        for step in self.env.recompute_trajectory(self.trajectory):
-            self.add_to_buffer(step)
-        if self.n_goals - 1 and self.trajectory:
-            final_states = np.random.randint(1, len(self.trajectory), size=self.n_goals - 1)
-            assert isinstance(final_states, np.ndarray)
-            for final_state in final_states:
-                self.buffer.extend(self.env.recompute_trajectory(self.trajectory,
-                                                                 final_index=final_state))
-=======
         start = self.trajectory_start
         stop = self.buffer.pos
         if start and stop and stop > start:
@@ -241,7 +228,6 @@
                     for step in self.env.recompute_trajectory(trajectory,
                                                               final_step=final_state):
                         self.add_to_buffer(step)
->>>>>>> 46e91c24
 
     def reset(self) -> State:
         self.add_hindsight_trajectories()
