import itertools
import time
from collections import Counter, deque, namedtuple
from typing import Optional, Tuple

import gym
import numpy as np
import tensorflow as tf
from gym import Wrapper, spaces

from environments.frozen_lake import FrozenLakeEnv
from environments.hierarchical_wrapper import (Hierarchical,
                                               HierarchicalAgents,
                                               HierarchicalWrapper)
from environments.hindsight_wrapper import HindsightWrapper, Observation
from environments.multi_task import MultiTaskEnv
from sac.agent import AbstractAgent, NetworkOutput
from sac.policies import CategoricalPolicy, GaussianPolicy
from sac.replay_buffer import ReplayBuffer
from sac.utils import Obs, Step, create_sess, normalize, unwrap_env, vectorize

Agents = namedtuple('Agents', 'train act')


class Trainer:
    def __init__(self,
                 env: gym.Env,
                 seed: Optional[int],
                 buffer_size: int,
                 batch_size: int,
                 seq_len: int,
                 num_train_steps: int,
                 sess: tf.Session = None,
                 preprocess_func=None,
                 action_space=None,
                 observation_space=None,
                 **kwargs):

        if seed is not None:
            np.random.seed(seed)
            tf.set_random_seed(seed)
            env.seed(seed)

        self.num_train_steps = num_train_steps
        self.batch_size = batch_size
        self.env = env
        self.buffer = ReplayBuffer(buffer_size)
        self.sess = sess or create_sess()
        self.action_space = action_space or env.action_space
        self.observation_space = observation_space or env.observation_space

        self.agents = Agents(
            act=self.build_agent(
                sess=sess,
                batch_size=None,
                seq_len=1,
                reuse=False,
                action_space=action_space,
                observation_space=observation_space,
                **kwargs),
            train=self.build_agent(
                sess=sess,
                batch_size=batch_size,
                seq_len=seq_len,
                reuse=True,
                action_space=action_space,
                observation_space=observation_space,
                **kwargs))
        self.seq_len = self.agents.act.seq_len
        self.count = Counter(reward=0, episode=0, time_steps=0)
        self.episode_count = Counter()

        obs = env.reset()
        self.preprocess_func = preprocess_func
        if preprocess_func is None and not isinstance(obs, np.ndarray):
            try:
                self.preprocess_func = unwrap_env(
                    env, lambda e: hasattr(e, 'preprocess_obs')).preprocess_obs
            except RuntimeError:
                self.preprocess_func = vectorize

        # self.train(load_path, logdir, render, save_path)

    def train(self, load_path, logdir, render, save_path):
        saver = tf.train.Saver()
        tb_writer = None
        if load_path:
            saver.restore(self.sess, load_path)
            print("Model restored from", load_path)
        if logdir:
            tb_writer = tf.summary.FileWriter(logdir=logdir, graph=self.sess.graph)

        for episodes in itertools.count(1):
            if save_path and episodes % 25 == 1:
                print("model saved in path:", saver.save(self.sess, save_path=save_path))
                saver.save(self.sess, save_path.replace('<episode>', str(episodes)))
            self.episode_count = self.run_episode(
                o1=self.reset(),
                render=render,
                perform_updates=not self.is_eval_period() and load_path is None)

            episode_reward = self.episode_count['reward']
            self.count.update(
                Counter(reward=episode_reward, episode=1, time_steps=self.time_steps()))
            print('({}) Episode {}\t Time Steps: {}\t Reward: {}'.format(
                'EVAL' if self.is_eval_period() else 'TRAIN', episodes,
                self.count['time_steps'], episode_reward))
            if logdir:
                summary = tf.Summary()
                if self.is_eval_period():
                    summary.value.add(tag='eval reward', simple_value=episode_reward)
                else:
                    for k in self.episode_count:
                        summary.value.add(tag=k, simple_value=self.episode_count[k])
                tb_writer.add_summary(summary, self.count['time_steps'])
                tb_writer.flush()

    def is_eval_period(self):
        return self.count['episode'] % 100 == 99

    def trajectory(self, final_index=None) -> Optional[Step]:
        if final_index is None:
            final_index = 0  # points to current time step
        else:
            final_index -= self.time_steps()  # relative to start of episode
        if self.buffer.empty:
            return None
        return Step(*self.buffer[-self.time_steps():final_index])

    def time_steps(self):
        return self.episode_count['time_steps']

    def run_episode(self, o1, perform_updates, render):
        self.episode_count = Counter()
        episode_mean = Counter()
        tick = time.time()
        s = self.agents.act.initial_state
        for time_steps in itertools.count(1):
            a, s = self.get_actions(o1, s)
            o2, r, t, info = self.step(a)
            if render:
                self.env.render()
            if 'print' in info:
                print('Time step:', time_steps, info['print'])
            if 'log count' in info:
                self.episode_count.update(Counter(info['log count']))
            if 'log mean' in info:
                episode_mean.update(Counter(info['log mean']))
            self.add_to_buffer(Step(s=s, o1=o1, a=a, r=r, o2=o2, t=t))
            self.episode_count.update(Counter(reward=r, time_steps=1))

            if perform_updates:
                episode_mean.update(Counter(self.perform_update()))
            o1 = o2
            episode_mean.update(Counter(fps=1 / float(time.time() - tick)))
            tick = time.time()
            if t:
                for k in episode_mean:
                    self.episode_count[k] = episode_mean[k] / float(time_steps)
                return self.episode_count

    def perform_update(self):
        if self.buffer_full():
            for i in range(self.num_train_steps):
                step = self.agents.act.train_step(self.sample_buffer())
                return {k.replace(' ', '_'): v for k, v in step.items() if np.isscalar(v)}

    def get_actions(self, o1, s):
        return self.agents.act.get_actions(
            self.preprocess_obs(o1), state=s, sample=(not self.is_eval_period()))

    def build_agent(self,
                    base_agent: AbstractAgent,
                    action_space=None,
                    observation_space=None,
                    **kwargs):
        if observation_space is None:
            observation_space = self.observation_space
        if action_space is None:
            action_space = self.action_space
        state_shape = observation_space.shape
        if isinstance(action_space, spaces.Discrete):
            action_shape = [action_space.n]
            policy_type = CategoricalPolicy
        else:
            action_shape = action_space.shape
            policy_type = GaussianPolicy

        class Agent(policy_type, base_agent):
            def __init__(self):
                super(Agent, self).__init__(
                    o_shape=state_shape, a_shape=action_shape, **kwargs)

        return Agent()

    def reset(self) -> Obs:
        return self.env.reset()

    def step(self, action: np.ndarray) -> Tuple[Obs, float, bool, dict]:
        """ Preprocess action before feeding to env """
        if type(self.action_space) is spaces.Discrete:
            # noinspection PyTypeChecker
            return self.env.step(np.argmax(action))
        else:
            action = np.tanh(action)
            hi, lo = self.action_space.high, self.action_space.low
            # noinspection PyTypeChecker
            return self.env.step((action + 1) / 2 * (hi - lo) + lo)

    def preprocess_obs(self, obs, shape: tuple = None):
        if self.preprocess_func is not None:
            obs = self.preprocess_func(obs, shape)
        return normalize(
            vector=obs, low=self.observation_space.low, high=self.observation_space.high)

    def add_to_buffer(self, step: Step) -> None:
        assert isinstance(step, Step)
        self.buffer.append(step)

    def buffer_full(self):
        return len(self.buffer) >= self.batch_size

    def sample_buffer(self) -> Step:
        sample = Step(*self.buffer.sample(self.batch_size, seq_len=self.seq_len))
        if self.seq_len is None:
            # leave state as dummy value for non-recurrent
            shape = [self.batch_size, -1]
            return Step(
                o1=self.preprocess_obs(sample.o1, shape=shape),
                o2=self.preprocess_obs(sample.o2, shape=shape),
                s=sample.s,
                a=sample.a,
                r=sample.r,
                t=sample.t)
        else:
            # adjust state for recurrent networks
            shape = [self.batch_size, self.seq_len, -1]
            return Step(
                o1=self.preprocess_obs(sample.o1, shape=shape),
                o2=self.preprocess_obs(sample.o2, shape=shape),
                s=np.swapaxes(sample.s[:, -1], 0, 1),
                a=sample.a[:, -1],
                r=sample.r[:, -1],
                t=sample.t[:, -1])


class HindsightTrainer(Trainer):
    def __init__(self, env: Wrapper, n_goals: int, **kwargs):
        self.n_goals = n_goals
        self.hindsight_env = unwrap_env(env, lambda e: isinstance(e, HindsightWrapper))
        assert isinstance(self.hindsight_env, HindsightWrapper)
        super().__init__(env=env, **kwargs)

    def add_hindsight_trajectories(self) -> None:
        assert isinstance(self.hindsight_env, HindsightWrapper)
        if self.time_steps() > 0:
            new_trajectory = self.hindsight_env.recompute_trajectory(self.trajectory())
            self.buffer.append(new_trajectory)
        if self.n_goals - 1 and self.time_steps() > 1:
            final_indexes = np.random.randint(1, self.time_steps(), size=self.n_goals - 1)
            assert isinstance(final_indexes, np.ndarray)

            for final_index in final_indexes:
                traj = self.trajectory(final_index)
                new_traj = self.hindsight_env.recompute_trajectory(traj)
                self.buffer.append(new_traj)

    def reset(self) -> Obs:
        self.add_hindsight_trajectories()
        return super().reset()


class MultiTaskTrainer(Trainer):
    def __init__(self, evaluation, env, **kwargs):
        self.eval = evaluation
        self.n = 50000
        self.last_n_rewards = deque(maxlen=self.n)
        self.multi_task_env = unwrap_env(env, lambda e: isinstance(e, MultiTaskEnv))
        super().__init__(env=env, **kwargs)

    def run_episode(self, o1, perform_updates, render):
        env = self.env.unwrapped
        assert isinstance(env, MultiTaskEnv)
        if self.is_eval_period():
            for goal_corner in env.goal_corners:
                o1 = self.reset()
                env.goal = goal_corner + env.goal_size / 2
                count = super().run_episode(
                    o1=o1, perform_updates=perform_updates, render=render)
                for k in count:
                    print(f'{k}: {count[k]}')
            print('Evaluation complete.')
            exit()
        else:
            episode_count = super().run_episode(o1, perform_updates, render)
            self.last_n_rewards.append(episode_count['reward'])
            average_reward = sum(self.last_n_rewards) / self.n
            if average_reward > .96:
                print(f'Reward for last {self.n} episodes: {average_reward}')
                exit()
            return episode_count

    def is_eval_period(self):
        return self.eval


class MultiTaskHindsightTrainer(MultiTaskTrainer, HindsightTrainer):
    pass


class HierarchicalTrainer(Trainer):
    def __init__(self, env, boss_act_freq: int, use_boss_oracle: bool,
                 use_worker_oracle: bool, sess: tf.Session, **kwargs):
        self.boss_oracle = use_boss_oracle
        self.worker_oracle = use_worker_oracle
        self.boss_act_freq = boss_act_freq
        self.last_achieved_goal = None
        self.direction = None
<<<<<<< HEAD
        self.buffers = Hierarchical(
            boss=ReplayBuffer(buffer_size), worker=ReplayBuffer(buffer_size))
        super().__init__(buffer_size=buffer_size, **kwargs)
        del self.buffer

    def build_agent(self,
                    name='agent',
                    action_space=None,
                    observation_space=None,
                    **kwargs):
        obs = self.env.reset()  # type: Observation
        action_space = spaces.Box(low=-1, high=1, shape=np.shape(obs.desired_goal))
        boss_obs_shape = np.shape(vectorize([obs.achieved_goal, obs.desired_goal]))
        boss_obs_space = spaces.Box(low=-np.inf, high=np.inf, shape=boss_obs_shape)
        boss_agent = super().build_agent(
            action_space=action_space,
            observation_space=boss_obs_space,
            name='boss_' + name,
            **kwargs)
        worker_obs_shape = np.shape(vectorize([obs.observation, obs.desired_goal]))
        worker_obs_space = spaces.Box(low=-np.inf, high=np.inf, shape=worker_obs_shape)
        worker_agent = super().build_agent(
            action_space=self.env.action_space,
            observation_space=worker_obs_space,
            name='worker_' + name,
            **kwargs)
        return HierarchicalAgents(boss=boss_agent, worker=worker_agent)
=======
        self.env = env
        self.sess = sess
        self.count = Counter(reward=0, episode=0, time_steps=0)
        self.episode_count = Counter()

        # DEBUG {{
        self.action_space = env.action_space

        # self.action_space = env.action_space.worker
        # }}

        def boss_preprocess_obs(obs, shape):
            obs = Observation(*obs)
            return vectorize([obs.achieved_goal, obs.desired_goal], shape)

        def worker_preprocess_obs(obs, shape):
            obs = Observation(*obs)
            return vectorize([obs.observation, obs.desired_goal], shape)

        self.trainers = Hierarchical(
            boss=Trainer(
                observation_space=env.observation_space,
                action_space=env.action_space,
                # DEBUG {{
                preprocess_func=None,
                # preprocess_func=boss_preprocess_obs,
                # }}
                env=env,
                sess=sess,
                name='boss',
                **kwargs),
            worker=Trainer(
                # DEBUG {{
                observation_space=env.observation_space,
                action_space=env.action_space,
                # observation_space=env.observation_space.worker,
                # action_space=env.action_space.worker,
                # }}
                preprocess_func=worker_preprocess_obs,
                env=env,
                sess=sess,
                name='worker',
                **kwargs))

        self.agents = Agents(
            act=HierarchicalAgents(
                boss=self.trainers.boss.agents.act,
                worker=self.trainers.worker.agents.act,
                initial_state=0),
            train=HierarchicalAgents(
                boss=self.trainers.boss.agents.train,
                worker=self.trainers.worker.agents.train,
                initial_state=0))
>>>>>>> 79740943

    def get_actions(self, o1, s):
        sample = not self.is_eval_period()
        if self.time_steps() % self.boss_act_freq == 0:
<<<<<<< HEAD
            # self.direction = self.agents.act.boss.get_actions(boss_obs,
            #                                                   state=s, sample=sample).output
            self.direction = self.hindsight_env._desired_goal(
            ) - self.hindsight_env._achieved_goal()
            self.direction = self.direction.astype(float) / np.linalg.norm(self.direction)
            print(self.direction)
        worker_obs = vectorize([o1.observation, self.direction])
        oracle = worker_oracle(self.hindsight_env.frozen_lake_env, self.direction)
        return NetworkOutput(output=oracle, state=0)
        # return self.agents.act.worker.get_actions(worker_obs,
        #                                           state=s, sample=sample)

    def add_to_buffer(self, step: Step):
        if self.time_steps() % self.boss_act_freq == 0 or step.t:
            if self.time_steps() > 0:
                rel_step = step.o1.achieved_goal - self.last_achieved_goal
                norm = np.linalg.norm(rel_step)
                if norm > 0:
                    rel_step = rel_step.astype(float) / norm
                else:
                    rel_step = np.zeros_like(rel_step)
                self.buffers.boss.append(step.replace(a=rel_step))
            self.last_achieved_goal = step.o1.achieved_goal
        movement = vectorize(step.o2.achieved_goal) - vectorize(step.o1.achieved_goal)
        self.buffers.worker.append(
            step.replace(
                o1=step.o1.replace(desired_goal=self.direction),
                o2=step.o2.replace(desired_goal=self.direction),
                r=np.dot(self.direction, movement)))

    def preprocess_obs(self, obs, shape: Optional[tuple] = None):
        return obs

    def trajectory(self, buffer, final_index=None) -> Optional[Step]:
        if final_index is None:
            final_index = 0  # points to current time step
        else:
            final_index -= self.time_steps()  # relative to start of episode
        if buffer.empty:
            return None
        return Step(*buffer[-self.time_steps():final_index])
=======
            if self.boss_oracle:
                self.direction = boss_oracle(self.env)
            else:
                boss_obs = vectorize([o1.achieved_goal, o1.desired_goal])

                # DEBUG {{
                self.direction = np.zeros(2)
                return self.trainers.boss.get_actions(o1, s)
                # }}

                boss_goal = np.argmax(
                    self.agents.act.boss.get_actions(boss_obs, state=s,
                                                     sample=sample).output)
                self.direction = self.env.get_direction(boss_goal)
            self.direction = self.direction.astype(float)

        if self.worker_oracle:
            oracle = worker_oracle(self.env.frozen_lake_env, self.direction)
            return NetworkOutput(output=oracle, state=0)
        else:
            worker_obs = vectorize([o1.observation, self.direction])
            return self.agents.act.worker.get_actions(worker_obs, state=s, sample=sample)

    def perform_update(self):
        return {
            **{
                f'boss_{k}': v
                for k, v in (self.trainers.boss.perform_update() or {}).items()
            },
            **{
                f'worker_{k}': v
                for k, v in (self.trainers.worker.perform_update() or {}).items()
            }
        }

    def trajectory(self, final_index=None):
        raise NotImplemented

    def add_to_buffer(self, step: Step):
        # DEBUG {{
        self.trainers.boss.add_to_buffer(step)
        # if self.time_steps() % self.boss_act_freq == 0 or step.t:
        #     if self.time_steps() > 0:
        #         rel_step = step.o2.achieved_goal - self.last_achieved_goal
        #
        #         def alignment(i):
        #             return np.dot(self.env.get_direction(i), rel_step)
        #
        #         n_actions = self.env.action_space.boss.n
        #         action = np.zeros(n_actions)
        #         action[max(range(n_actions), key=alignment)] = 1
        #
        #         # DEBUG {{
        #         self.trainers.boss.buffer.append(step)
        #         # self.trainers.boss.buffer.append(step.replace(a=action))
        #         # }}
        #     self.last_achieved_goal = step.o2.achieved_goal
        # movement = vectorize(step.o2.achieved_goal) - vectorize(step.o1.achieved_goal)
        # if not self.worker_oracle:
        #     self.trainers.worker.buffer.append(step.replace(
        #         o1=step.o1.replace(desired_goal=self.direction),
        #         o2=step.o2.replace(desired_goal=self.direction),
        #         r=np.dot(self.direction, movement)
        #     ))
        # }}


def boss_oracle(env: HierarchicalWrapper):
    direction = (env._desired_goal() - env._achieved_goal()).astype(float)
    return direction / np.linalg.norm(direction)
>>>>>>> 79740943


DIRECTIONS = np.array([
    [0, -1],  # left
    [1, 0],  # down
    [0, 1],  # right
    [-1, 0],  # up
])


def worker_oracle(env: FrozenLakeEnv, boss_dir):
    def in_bounds(s):
        return np.all(np.zeros(2) <= s) and np.all(s < np.array([env.nrow, env.ncol]))

    s = np.array([env.s // env.nrow, env.s % env.ncol])

    def alignment(i):
        d = DIRECTIONS[i]
        new_s = s + d
        if not in_bounds(new_s) or env.desc[tuple(new_s)] == b'H':
            return -np.inf
        return np.dot(d, boss_dir)

    return np.array(list(map(alignment, range(4))))<|MERGE_RESOLUTION|>--- conflicted
+++ resolved
@@ -316,35 +316,6 @@
         self.boss_act_freq = boss_act_freq
         self.last_achieved_goal = None
         self.direction = None
-<<<<<<< HEAD
-        self.buffers = Hierarchical(
-            boss=ReplayBuffer(buffer_size), worker=ReplayBuffer(buffer_size))
-        super().__init__(buffer_size=buffer_size, **kwargs)
-        del self.buffer
-
-    def build_agent(self,
-                    name='agent',
-                    action_space=None,
-                    observation_space=None,
-                    **kwargs):
-        obs = self.env.reset()  # type: Observation
-        action_space = spaces.Box(low=-1, high=1, shape=np.shape(obs.desired_goal))
-        boss_obs_shape = np.shape(vectorize([obs.achieved_goal, obs.desired_goal]))
-        boss_obs_space = spaces.Box(low=-np.inf, high=np.inf, shape=boss_obs_shape)
-        boss_agent = super().build_agent(
-            action_space=action_space,
-            observation_space=boss_obs_space,
-            name='boss_' + name,
-            **kwargs)
-        worker_obs_shape = np.shape(vectorize([obs.observation, obs.desired_goal]))
-        worker_obs_space = spaces.Box(low=-np.inf, high=np.inf, shape=worker_obs_shape)
-        worker_agent = super().build_agent(
-            action_space=self.env.action_space,
-            observation_space=worker_obs_space,
-            name='worker_' + name,
-            **kwargs)
-        return HierarchicalAgents(boss=boss_agent, worker=worker_agent)
-=======
         self.env = env
         self.sess = sess
         self.count = Counter(reward=0, episode=0, time_steps=0)
@@ -398,54 +369,10 @@
                 boss=self.trainers.boss.agents.train,
                 worker=self.trainers.worker.agents.train,
                 initial_state=0))
->>>>>>> 79740943
 
     def get_actions(self, o1, s):
         sample = not self.is_eval_period()
         if self.time_steps() % self.boss_act_freq == 0:
-<<<<<<< HEAD
-            # self.direction = self.agents.act.boss.get_actions(boss_obs,
-            #                                                   state=s, sample=sample).output
-            self.direction = self.hindsight_env._desired_goal(
-            ) - self.hindsight_env._achieved_goal()
-            self.direction = self.direction.astype(float) / np.linalg.norm(self.direction)
-            print(self.direction)
-        worker_obs = vectorize([o1.observation, self.direction])
-        oracle = worker_oracle(self.hindsight_env.frozen_lake_env, self.direction)
-        return NetworkOutput(output=oracle, state=0)
-        # return self.agents.act.worker.get_actions(worker_obs,
-        #                                           state=s, sample=sample)
-
-    def add_to_buffer(self, step: Step):
-        if self.time_steps() % self.boss_act_freq == 0 or step.t:
-            if self.time_steps() > 0:
-                rel_step = step.o1.achieved_goal - self.last_achieved_goal
-                norm = np.linalg.norm(rel_step)
-                if norm > 0:
-                    rel_step = rel_step.astype(float) / norm
-                else:
-                    rel_step = np.zeros_like(rel_step)
-                self.buffers.boss.append(step.replace(a=rel_step))
-            self.last_achieved_goal = step.o1.achieved_goal
-        movement = vectorize(step.o2.achieved_goal) - vectorize(step.o1.achieved_goal)
-        self.buffers.worker.append(
-            step.replace(
-                o1=step.o1.replace(desired_goal=self.direction),
-                o2=step.o2.replace(desired_goal=self.direction),
-                r=np.dot(self.direction, movement)))
-
-    def preprocess_obs(self, obs, shape: Optional[tuple] = None):
-        return obs
-
-    def trajectory(self, buffer, final_index=None) -> Optional[Step]:
-        if final_index is None:
-            final_index = 0  # points to current time step
-        else:
-            final_index -= self.time_steps()  # relative to start of episode
-        if buffer.empty:
-            return None
-        return Step(*buffer[-self.time_steps():final_index])
-=======
             if self.boss_oracle:
                 self.direction = boss_oracle(self.env)
             else:
@@ -516,7 +443,6 @@
 def boss_oracle(env: HierarchicalWrapper):
     direction = (env._desired_goal() - env._achieved_goal()).astype(float)
     return direction / np.linalg.norm(direction)
->>>>>>> 79740943
 
 
 DIRECTIONS = np.array([
