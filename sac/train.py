--- conflicted
+++ resolved
@@ -56,14 +56,8 @@
             tb_writer = tf.summary.FileWriter(logdir=logdir, graph=agent.sess.graph)
 
         count = Counter(reward=0, episode=0)
-<<<<<<< HEAD
-        self.episode_count = episode_count = Counter()
-        self.episode_mean = episode_mean = Counter()
-        evaluation_period = 10
-=======
         episode_count = Counter()
         episode_mean = Counter()
->>>>>>> d460672e
         tick = time.time()
 
         s1 = self.reset()
@@ -136,12 +130,8 @@
                     tb_writer.flush()
 
                 # zero out counters
-<<<<<<< HEAD
-                episode_mean = episode_count = Counter()
-=======
                 episode_count = Counter()
                 episode_mean = Counter()
->>>>>>> d460672e
 
     def build_agent(self, base_agent: AbstractAgent = AbstractAgent, **kwargs):
         state_shape = self.env.observation_space.shape
