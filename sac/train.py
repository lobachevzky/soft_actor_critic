import itertools
import pickle
import time
from collections import Counter
from pathlib import Path
from typing import Callable, Iterable, Iterator, Optional, Tuple, Union

import gym
import numpy as np
import tensorflow as tf
from gym import spaces

from environments.hindsight_wrapper import HindsightWrapper
from environments.unsupervised import UnsupervisedEnv
from sac.agent import AbstractAgent, PropagationAgent
from sac.policies import CategoricalPolicy, GaussianPolicy
from sac.replay_buffer import ReplayBuffer
from sac.utils import PropStep, State, Step

LOGGER_VALUES = """\
entropy
V loss
Q loss
pi loss
V grad
Q grad
pi grad\
""".split('\n')


class Trainer:
    def __init__(self, env: gym.Env, seed: Optional[int], buffer_size: int,
                 activation: Callable, n_layers: int, layer_size: int,
                 learning_rate: float, reward_scale: float, grad_clip: Optional[float],
                 batch_size: int, num_train_steps: int, mimic_dir: Optional[str],
                 logdir: str, save_path: str, load_path: str, render: bool):

        if seed is not None:
            np.random.seed(seed)
            tf.set_random_seed(seed)
            env.seed(seed)

        self.num_train_steps = num_train_steps
        self.batch_size = batch_size
        self.env = env
        self.buffer = ReplayBuffer(buffer_size)
        self.reward_scale = reward_scale

        if mimic_dir:
            for path in Path(mimic_dir).iterdir():
                if path.suffix == '.pkl':
<<<<<<< HEAD
                    with Path(path).open('rb') as f:
                        for _ in range(4):
=======
                    for _ in range(10):
                        with Path(path).open('rb') as f:
>>>>>>> be843377
                            self.buffer.extend(pickle.load(f))
                print('Loaded mimic file {} into buffer.'.format(path))

        s1 = self.reset()

        self.agent = agent = self.build_agent(
            activation=activation,
            n_layers=n_layers,
            layer_size=layer_size,
            learning_rate=learning_rate,
            grad_clip=grad_clip)

        if isinstance(env.unwrapped, UnsupervisedEnv):
            # noinspection PyUnresolvedReferences
            env.unwrapped.initialize(agent.sess, self.buffer)

        saver = tf.train.Saver()
        tb_writer = None
        if load_path:
            saver.restore(agent.sess, load_path)
            print("Model restored from", load_path)
        if logdir:
            tb_writer = tf.summary.FileWriter(logdir=logdir, graph=agent.sess.graph)

        count = Counter(reward=0, episode=0)
        episode_count = Counter()
        info_counter = Counter()
        info_log_keys = set()
        evaluation_period = 10

        for time_steps in itertools.count():
            is_eval_period = count['episode'] % evaluation_period == evaluation_period - 1
            a = agent.get_actions([self.vectorize_state(s1)], sample=(not is_eval_period))
            if render:
                env.render()
            s2, r, t, info = self.step(a)
            if 'print' in info:
                print('time-step:', time_steps, info['print'])
            if 'log' in info:
                info_log_keys |= info['log'].keys()
                info_counter.update(Counter(info['log']))

            tick = time.time()

            episode_count.update(Counter(reward=r, timesteps=1))
            if save_path and time_steps % 5000 == 0:
                print("model saved in path:", saver.save(agent.sess, save_path=save_path))
            if not is_eval_period:
                self.add_to_buffer(s1=s1, a=a, r=r, s2=s2, t=t)
                if len(self.buffer) >= self.batch_size:
                    for i in range(self.num_train_steps):
                        sample_steps = self.sample_buffer()
                        # noinspection PyProtectedMember
                        step = self.agent.train_step(
                            sample_steps._replace(
                                s1=list(map(self.vectorize_state, sample_steps.s1)),
                                s2=list(map(self.vectorize_state, sample_steps.s2)),
                            ))
                        episode_count.update(
                            Counter({
                                k: getattr(step, k.replace(' ', '_'))
                                for k in LOGGER_VALUES
                            }))
            s1 = s2
            if t:
                s1 = self.reset()
                episode_reward = episode_count['reward']
                episode_timesteps = episode_count['timesteps']
                count.update(Counter(reward=episode_reward, episode=1))
                print('({}) Episode {}\t Time Steps: {}\t Reward: {}'.format(
                    'EVAL' if is_eval_period else 'TRAIN', count['episode'], time_steps,
                    episode_reward))
                fps = int(episode_timesteps / (time.time() - tick))
                if logdir:
                    summary = tf.Summary()
                    if is_eval_period:
                        summary.value.add(tag='eval reward', simple_value=episode_reward)
                    summary.value.add(
                        tag='average reward',
                        simple_value=(count['reward'] / float(count['episode'])))
                    summary.value.add(tag='time-steps', simple_value=episode_timesteps)
                    summary.value.add(tag='fps', simple_value=fps)
                    summary.value.add(tag='reward', simple_value=episode_reward)
                    for k in info_log_keys:
                        summary.value.add(tag=k, simple_value=info_counter[k])
                    for k in LOGGER_VALUES:
                        summary.value.add(
                            tag=k,
                            simple_value=episode_count[k] / float(episode_timesteps))
                    tb_writer.add_summary(summary, count['episode'])
                    tb_writer.flush()

                # zero out counters
                info_counter = Counter()
                episode_count = Counter()

    def build_agent(self,
                    activation: Callable,
                    n_layers: int,
                    layer_size: int,
                    learning_rate: float,
                    grad_clip: float,
                    base_agent: AbstractAgent = AbstractAgent) -> AbstractAgent:
        state_shape = self.env.observation_space.shape
        if isinstance(self.env.action_space, spaces.Discrete):
            action_shape = [self.env.action_space.n]
            policy_type = CategoricalPolicy
        else:
            action_shape = self.env.action_space.shape
            policy_type = GaussianPolicy

        class Agent(policy_type, base_agent):
            def __init__(self, s_shape, a_shape):
                super(Agent, self).__init__(
                    s_shape=s_shape,
                    a_shape=a_shape,
                    activation=activation,
                    n_layers=n_layers,
                    layer_size=layer_size,
                    learning_rate=learning_rate,
                    grad_clip=grad_clip)

        return Agent(state_shape, action_shape)

    def reset(self) -> State:
        return self.env.reset()

    def step(self, action: np.ndarray) -> Tuple[State, float, bool, dict]:
        """ Preprocess action before feeding to env """
        if type(self.env.action_space) is spaces.Discrete:
            # noinspection PyTypeChecker
            return self.env.step(np.argmax(action))
        else:
            action = np.tanh(action)
            hi, lo = self.env.action_space.high, self.env.action_space.low
            # noinspection PyTypeChecker
            return self.env.step((action + 1) / 2 * (hi - lo) + lo)

    def vectorize_state(self, state: State) -> np.ndarray:
        """ Preprocess state before feeding to network """
        return state

    def add_to_buffer(self, s1: State, a: Union[float, np.ndarray], r: float, s2: State,
                      t: bool) -> None:
        self.buffer.append(Step(s1=s1, a=a, r=r * self.reward_scale, s2=s2, t=t))

    def sample_buffer(self):
        return Step(*self.buffer.sample(self.batch_size))


class TrajectoryTrainer(Trainer):
    def __init__(self, **kwargs):
        self.trajectory = []
        super().__init__(**kwargs)
        self.s1 = self.reset()

    def step(self, action: np.ndarray) -> Tuple[State, float, bool, dict]:
        s2, r, t, i = super().step(action)
        self.trajectory.append(Step(s1=self.s1, a=action, r=r, s2=s2, t=t))
        self.s1 = s2
        return s2, r, t, i

    def reset(self) -> State:
        self.trajectory = []
        self.s1 = super().reset()
        return self.s1


class HindsightTrainer(TrajectoryTrainer):
    def __init__(self, env, **kwargs):
        assert isinstance(env, HindsightWrapper)
        super().__init__(env=env, **kwargs)

    def reset(self) -> State:
        assert isinstance(self.env, HindsightWrapper)
        for s1, a, r, s2, t in self.env.recompute_trajectory(self.trajectory):
            self.buffer.append((s1, a, r * self.reward_scale, s2, t))
        return super().reset()

    def vectorize_state(self, state: State) -> np.ndarray:
        assert isinstance(self.env, HindsightWrapper)
        return self.env.vectorize_state(state)


class PropagationTrainer(TrajectoryTrainer):
    def add_to_buffer(self, **_):
        pass

    def build_agent(self,
                    activation: Callable,
                    n_layers: int,
                    layer_size: int,
                    learning_rate: float,
                    grad_clip: float,
                    base_agent: AbstractAgent = AbstractAgent,
                    **kwargs) -> AbstractAgent:
        return super().build_agent(
            activation=activation,
            n_layers=n_layers,
            layer_size=layer_size,
            learning_rate=learning_rate,
            grad_clip=grad_clip,
            base_agent=PropagationAgent)

    def reset(self) -> State:
        self.buffer.extend(self.step_generator(self.trajectory))
        return super().reset()

    def step_generator(self, trajectory: Iterable[Step]) -> Iterator[PropStep]:
        v2 = 0
        for step in reversed(trajectory):
            v2 = .99 * v2 + step.r
            # noinspection PyProtectedMember
            prop_step = PropStep(v2=v2, **step._asdict())
            # noinspection PyProtectedMember
            yield prop_step._replace(r=step.r * self.reward_scale)

    def sample_buffer(self):
        return PropStep(*self.buffer.sample(self.batch_size))


class HindsightPropagationTrainer(HindsightTrainer, PropagationTrainer):
    def reset(self) -> State:
        assert isinstance(self.env, HindsightWrapper)
        trajectory = list(self.env.recompute_trajectory(self.trajectory))
        self.buffer.extend(self.step_generator(trajectory))
        return PropagationTrainer.reset(self)<|MERGE_RESOLUTION|>--- conflicted
+++ resolved
@@ -49,13 +49,8 @@
         if mimic_dir:
             for path in Path(mimic_dir).iterdir():
                 if path.suffix == '.pkl':
-<<<<<<< HEAD
-                    with Path(path).open('rb') as f:
-                        for _ in range(4):
-=======
                     for _ in range(10):
                         with Path(path).open('rb') as f:
->>>>>>> be843377
                             self.buffer.extend(pickle.load(f))
                 print('Loaded mimic file {} into buffer.'.format(path))
 
