import itertools
import pickle
import time
from collections import Counter
from pathlib import Path
from typing import Iterable, Optional, Tuple

import gym
import numpy as np
import tensorflow as tf
from gym import spaces

<<<<<<< HEAD
from environments.hindsight_wrapper import HindsightWrapper
from sac.agent import AbstractAgent, ValuePredictionAgent
=======
from environments.hindsight_wrapper import HindsightWrapper, MultiTaskHindsightWrapper
from sac.agent import AbstractAgent
>>>>>>> 2cab07d0
from sac.policies import CategoricalPolicy, GaussianPolicy
from sac.replay_buffer import ReplayBuffer
from sac.utils import State, Step


class Trainer:
    def __init__(self, env: gym.Env, seed: Optional[int], buffer_size: int,
                 batch_size: int, num_train_steps: int, mimic_dir: Optional[str],
                 logdir: str, save_path: str, load_path: str, render: bool, **kwargs):

        if seed is not None:
            np.random.seed(seed)
            tf.set_random_seed(seed)
            env.seed(seed)

        self.logdir = logdir
        self.save_path = save_path
        self.load_path = load_path
        self.num_train_steps = num_train_steps
        self.batch_size = batch_size
        self.env = env
        self.buffer = ReplayBuffer(buffer_size)
        self.render = render

        if mimic_dir:
            for path in Path(mimic_dir).iterdir():
                if path.suffix == '.pkl':
                    with Path(path).open('rb') as f:
                        self.buffer.extend(pickle.load(f))
                print('Loaded mimic file {} into buffer.'.format(path))

        self.agent = self.build_agent(**kwargs)

        self.saver = tf.train.Saver()
        self.tb_writer = None
        if load_path:
            self.saver.restore(self.agent.sess, load_path)
            print("Model restored from", load_path)
        if logdir:
            self.tb_writer = tf.summary.FileWriter(logdir=logdir, graph=self.agent.sess.graph)

        self.count = Counter(reward=0, episode=0)
        self.episode_count = Counter()
        self.episode_mean = Counter()
        self.mean_values = ['entropy', 'V loss', 'Q loss', 'pi loss', 'V grad', 'Q grad', 'pi grad', ]

    def train(self):
        tick = time.time()
        s1 = self.reset()
        for time_steps in itertools.count():
            is_eval_period = self.count['episode'] % 100 == 99
            a = self.agent.get_actions(self.vectorize_state(s1), sample=(not is_eval_period))
            if self.render:
                self.env.render()
            s2, r, t, info = self.step(a)
            if 'print' in info:
                print('Time step:', time_steps, info['print'])
            if 'log count' in info:
                self.episode_count.update(Counter(info['log count']))
            if 'log mean' in info:
                self.episode_mean.update(Counter(info['log mean']))

            if self.save_path and time_steps % 5000 == 0:
                print("model saved in path:", self.saver.save(self.agent.sess,
                                                              save_path=self.save_path))
            self.add_to_buffer(Step(s1=s1, a=a, r=r, s2=s2, t=t))
            if not is_eval_period and self.buffer_full() and not self.load_path:
                for i in range(self.num_train_steps):
                    sample_steps = self.sample_buffer()
                    step = self.agent.train_step(
                        sample_steps.replace(
                            s1=self.vectorize_state(sample_steps.s1),
                            s2=self.vectorize_state(sample_steps.s2),
                        ))
<<<<<<< HEAD
                    self.episode_mean.update(
                        Counter({k: getattr(step, k.replace(' ', '_')) for k in self.mean_values}))
=======
                    episode_mean.update(
                        Counter({
                                    k: getattr(step, k.replace(' ', '_'))
                                    for k in [
                                        'entropy',
                                        'V loss',
                                        'Q loss',
                                        'pi loss',
                                        'V grad',
                                        'Q grad',
                                        'pi grad',
                                    ]
                                    }))
>>>>>>> 2cab07d0
            s1 = s2
            self.episode_mean.update(Counter(fps=1 / float(time.time() - tick)))
            tick = time.time()
            self.episode_count.update(Counter(reward=r, timesteps=1))
            if t:
                s1 = self.reset()
                episode_reward = self.episode_count['reward']
                episode_timesteps = self.episode_count['timesteps']
                self.count.update(Counter(reward=episode_reward, episode=1))
                print('({}) Episode {}\t Time Steps: {}\t Reward: {}'.format(
                    'EVAL' if is_eval_period else 'TRAIN', self.count['episode'], time_steps,
                    episode_reward))
                if self.logdir:
                    summary = tf.Summary()
                    if is_eval_period:
                        summary.value.add(tag='eval reward', simple_value=episode_reward)
                    summary.value.add(
                        tag='average reward',
                        simple_value=(self.count['reward'] / float(self.count['episode'])))
                    for k in self.episode_count:
                        summary.value.add(tag=k, simple_value=self.episode_count[k])
                    for k in self.episode_mean:
                        summary.value.add(
                            tag=k,
                            simple_value=self.episode_mean[k] / float(episode_timesteps))
                    self.tb_writer.add_summary(summary, time_steps)
                    self.tb_writer.flush()

                # zero out counters
                self.episode_count = Counter()
                self.episode_mean = Counter()

    def build_agent(self, base_agent: AbstractAgent = AbstractAgent, **kwargs):
        state_shape = self.env.observation_space.shape
        if isinstance(self.env.action_space, spaces.Discrete):
            action_shape = [self.env.action_space.n]
            policy_type = CategoricalPolicy
        else:
            action_shape = self.env.action_space.shape
            policy_type = GaussianPolicy

        class Agent(policy_type, base_agent):
            def __init__(self, s_shape, a_shape):
                super(Agent, self).__init__(s_shape=s_shape, a_shape=a_shape, **kwargs)

        return Agent(state_shape, action_shape)

    def reset(self) -> State:
        return self.env.reset()

    def step(self, action: np.ndarray) -> Tuple[State, float, bool, dict]:
        """ Preprocess action before feeding to env """
        if type(self.env.action_space) is spaces.Discrete:
            # noinspection PyTypeChecker
            return self.env.step(np.argmax(action))
        else:
            action = np.tanh(action)
            hi, lo = self.env.action_space.high, self.env.action_space.low
            # noinspection PyTypeChecker
            return self.env.step((action + 1) / 2 * (hi - lo) + lo)

    def vectorize_state(self, state: State) -> np.ndarray:
        """ Preprocess state before feeding to network """
        return state

    def add_to_buffer(self, step: Step) -> None:
        assert isinstance(step, Step)
        self.buffer.append(step)

    def buffer_full(self):
        return len(self.buffer) >= self.batch_size

    def sample_buffer(self) -> Step:
        return Step(*self.buffer.sample(self.batch_size))


class TrajectoryTrainer(Trainer):
    def __init__(self, mimic_save_dir: Optional[str], **kwargs):
        self.mimic_save_dir = mimic_save_dir
        if mimic_save_dir is not None:
            path = Path(mimic_save_dir)
            print('Using model dir', path.absolute())
            path.mkdir(parents=True, exist_ok=True)
        self.mimic_num = 0
        super().__init__(**kwargs)

    def add_to_buffer(self, step: Step):
        super().add_to_buffer(step)

    def trajectory(self) -> Iterable:
        return self.buffer[-self.episode_count['timesteps']:]

    def reset(self) -> State:
        if self.mimic_save_dir is not None:
            path = Path(self.mimic_save_dir, str(self.mimic_num) + '.pkl')
            with path.open(mode='wb') as f:
                pickle.dump(self._trajectory(), f)
            self.mimic_num += 1
        return super().reset()

    def timesteps(self):
        return self.episode_count['timesteps']

    def _trajectory(self) -> Iterable:
        if self.timesteps():
            return self.buffer[-self.timesteps():]
        return ()


class HindsightTrainer(TrajectoryTrainer):
    def __init__(self, env: HindsightWrapper, n_goals: int, **kwargs):
        self.n_goals = n_goals
        assert isinstance(env, HindsightWrapper)
        super().__init__(env=env, **kwargs)

    def add_hindsight_trajectories(self) -> None:
        assert isinstance(self.env, HindsightWrapper)
        self.buffer.extend(
            self.env.recompute_trajectory(self._trajectory(), final_step=self.buffer[-1]))
        if self.n_goals - 1 and self.timesteps() > 0:
            final_indexes = np.random.randint(1, self.timesteps(), size=self.n_goals - 1)
            assert isinstance(final_indexes, np.ndarray)

            for final_state in self.buffer[final_indexes]:
                self.buffer.extend(
                    self.env.recompute_trajectory(
                        self._trajectory(), final_step=final_state))

    def reset(self) -> State:
        self.add_hindsight_trajectories()
        return super().reset()

    def vectorize_state(self, state: State) -> np.ndarray:
        assert isinstance(self.env, HindsightWrapper)
        return self.env.vectorize_state(state)


<<<<<<< HEAD
class ValuePredictionTrainer(HindsightTrainer):
    def __init__(self, env: HindsightWrapper, n_goals: int, **kwargs):
        super().__init__(env, n_goals, **kwargs)
        self.mean_values += ['pred loss', 'pred grad']

    def build_agent(self, base_agent: AbstractAgent = AbstractAgent, **kwargs):
        return super().build_agent(base_agent=ValuePredictionAgent, **kwargs)
=======
class MultiTaskHindsightTrainer(HindsightTrainer):
    def _trajectory(self):
        if self.timesteps():
            steps = list(self.buffer[-(self.timesteps() + 1):-1])
            assert len(steps) == self.timesteps()
            return steps
        return ()
>>>>>>> 2cab07d0
<|MERGE_RESOLUTION|>--- conflicted
+++ resolved
@@ -10,13 +10,8 @@
 import tensorflow as tf
 from gym import spaces
 
-<<<<<<< HEAD
-from environments.hindsight_wrapper import HindsightWrapper
-from sac.agent import AbstractAgent, ValuePredictionAgent
-=======
 from environments.hindsight_wrapper import HindsightWrapper, MultiTaskHindsightWrapper
 from sac.agent import AbstractAgent
->>>>>>> 2cab07d0
 from sac.policies import CategoricalPolicy, GaussianPolicy
 from sac.replay_buffer import ReplayBuffer
 from sac.utils import State, Step
@@ -91,10 +86,6 @@
                             s1=self.vectorize_state(sample_steps.s1),
                             s2=self.vectorize_state(sample_steps.s2),
                         ))
-<<<<<<< HEAD
-                    self.episode_mean.update(
-                        Counter({k: getattr(step, k.replace(' ', '_')) for k in self.mean_values}))
-=======
                     episode_mean.update(
                         Counter({
                                     k: getattr(step, k.replace(' ', '_'))
@@ -108,7 +99,6 @@
                                         'pi grad',
                                     ]
                                     }))
->>>>>>> 2cab07d0
             s1 = s2
             self.episode_mean.update(Counter(fps=1 / float(time.time() - tick)))
             tick = time.time()
@@ -246,15 +236,6 @@
         return self.env.vectorize_state(state)
 
 
-<<<<<<< HEAD
-class ValuePredictionTrainer(HindsightTrainer):
-    def __init__(self, env: HindsightWrapper, n_goals: int, **kwargs):
-        super().__init__(env, n_goals, **kwargs)
-        self.mean_values += ['pred loss', 'pred grad']
-
-    def build_agent(self, base_agent: AbstractAgent = AbstractAgent, **kwargs):
-        return super().build_agent(base_agent=ValuePredictionAgent, **kwargs)
-=======
 class MultiTaskHindsightTrainer(HindsightTrainer):
     def _trajectory(self):
         if self.timesteps():
@@ -262,4 +243,3 @@
             assert len(steps) == self.timesteps()
             return steps
         return ()
->>>>>>> 2cab07d0
