import itertools
import time
from collections import Counter, deque, namedtuple
from typing import Optional, Tuple

import gym
import numpy as np
import tensorflow as tf
from gym import Wrapper, spaces

from environments.hindsight_wrapper import HindsightWrapper
from sac.agent import AbstractAgent
from sac.policies import CategoricalPolicy, GaussianPolicy
from sac.replay_buffer import ReplayBuffer
from sac.utils import (Obs, Step, create_sess, get_space_attrs, unwrap_env,
                       vectorize)

Agents = namedtuple('Agents', 'train act')


class Trainer:
    def __init__(self,
                 env: gym.Env,
                 seed: Optional[int],
                 buffer_size: int,
                 batch_size: int,
                 seq_len: int,
                 num_train_steps: int,
                 sess: tf.Session = None,
                 preprocess_func=None,
                 action_space=None,
                 observation_space=None,
                 **kwargs):

        if seed is not None:
            np.random.seed(seed)
            tf.set_random_seed(seed)
            env.seed(seed)

        self.num_train_steps = num_train_steps
        self.batch_size = batch_size
        self.env = env
        self.buffer = ReplayBuffer(buffer_size)
        self.sess = sess or create_sess()
        self.action_space = action_space or env.action_space
        observation_space = observation_space or env.observation_space

        obs = env.reset()
        self.preprocess_func = preprocess_func
        if preprocess_func is None and not isinstance(obs, np.ndarray):
            try:
                self.preprocess_func = unwrap_env(
                    env, lambda e: hasattr(e, 'preprocess_obs')).preprocess_obs
            except RuntimeError:
                self.preprocess_func = vectorize

<<<<<<< HEAD
        observation_space = spaces.Box(*[
            self.preprocess_obs(get_space_attrs(observation_space, attr))
            for attr in ['low', 'high']
        ], dtype=np.float32)
=======
        observation_space = spaces.Box(
            *[
                self.preprocess_obs(get_space_attrs(observation_space, attr))
                for attr in ['low', 'high']
            ],
            dtype=np.float32)
>>>>>>> 6288a5e7

        self.agents = Agents(
            act=self.build_agent(
                sess=self.sess,
                batch_size=None,
                seq_len=1,
                reuse=False,
                action_space=action_space,
                observation_space=observation_space,
                **kwargs),
            train=self.build_agent(
                sess=self.sess,
                batch_size=batch_size,
                seq_len=seq_len,
                reuse=True,
                action_space=action_space,
                observation_space=observation_space,
                **kwargs))
        self.seq_len = self.agents.act.seq_len
        self.count = Counter(reward=0, episode=0, time_steps=0)
        self.episode_count = None

        # self.train(load_path, logdir, render, save_path)

    def train(self, load_path, logdir, render, save_path):
        saver = tf.train.Saver()
        tb_writer = None
        if load_path:
            saver.restore(self.sess, load_path)
            print("Model restored from", load_path)
        if logdir:
            tb_writer = tf.summary.FileWriter(logdir=logdir, graph=self.sess.graph)

        last_50_rewards = deque(maxlen=50)
        best_average = -np.inf

        for episodes in itertools.count(1):
            self.count['episode'] = episodes
            self.episode_count = self.run_episode(
                o1=self.reset(),
                render=render,
                eval_period=self.is_eval_period() and load_path is None)

            episode_reward = self.episode_count['reward']

            # save model
            last_50_rewards.append(episode_reward)
            new_average = np.mean(last_50_rewards)
            if save_path and episodes % 50 == 1 and new_average > best_average:
                print("model saved in path:", saver.save(self.sess, save_path=save_path))
                saver.save(self.sess, save_path.replace('<episode>', str(episodes)))
                best_average = new_average

            episode_time_steps = self.episode_count['time_steps']
            self.count.update(Counter(time_steps=episode_time_steps))
            print('({}) Episode {}\t Time Steps: {}\t Reward: {}'.format(
                'EVAL' if self.is_eval_period() else 'TRAIN', episodes,
                self.count['time_steps'], episode_reward))
            if logdir:
                summary = tf.Summary()
                if self.is_eval_period():
                    summary.value.add(tag='eval reward', simple_value=episode_reward)
                else:
                    for k in self.episode_count:
                        summary.value.add(
                            tag=k.replace('_', ' '), simple_value=self.episode_count[k])
                tb_writer.add_summary(summary, self.count['time_steps'])
                tb_writer.flush()

    def is_eval_period(self):
        return self.count['episode'] % 100 == 0

    def trajectory(self, time_steps: int, final_index=None) -> Optional[Step]:
        if final_index is None:
            final_index = 0  # points to current time step
        else:
            final_index -= time_steps  # relative to start of episode
        if self.buffer.empty:
            return None
        return Step(*self.buffer[-time_steps:final_index])

    def run_episode(self, o1, eval_period, render):
        episode_count = Counter()
        episode_mean = Counter()
        tick = time.time()
        s = self.agents.act.initial_state
        for time_steps in itertools.count(1):
            a, s = self.get_actions(o1, s, sample=not eval_period)
            o2, r, t, info = self.step(a, render)
            if 'print' in info:
                print('Time step:', time_steps, info['print'])
            if 'log count' in info:
                episode_count.update(Counter(info['log count']))
            if 'log mean' in info:
                episode_mean.update(Counter(info['log mean']))
<<<<<<< HEAD
            self.add_to_buffer(Step(s=s, o1=o1, a=a, r=r, o2=o2, t=t))

            if perform_updates:
=======
            if not eval_period:
>>>>>>> 6288a5e7
                episode_mean.update(self.perform_update())
            self.add_to_buffer(Step(s=s, o1=o1, a=a, r=r, o2=o2, t=t))
            o1 = o2
            episode_mean.update(Counter(fps=1 / float(time.time() - tick)))
            episode_count.update(Counter(reward=r, time_steps=1))
            tick = time.time()
            if t:
                for k in episode_mean:
                    episode_count[k] = episode_mean[k] / float(time_steps)
                return episode_count

    def perform_update(self, train_values=None):
        counter = Counter()
        if self.buffer_full():
            for i in range(self.num_train_steps):
                step = self.agents.act.train_step(
                    self.sample_buffer(), train_values=train_values)
                counter.update(
                    Counter({
                        k.replace(' ', '_'): v
                        for k, v in step.items() if np.isscalar(v)
                    }))
        return counter

    def get_actions(self, o1, s, sample: bool):
        obs = self.preprocess_obs(o1)
        # assert self.observation_space.contains(obs)
        return self.agents.act.get_actions(o=obs, state=s, sample=sample)

    def build_agent(self,
                    base_agent: AbstractAgent,
                    action_space=None,
                    observation_space=None,
                    **kwargs):
        if observation_space is None:
            observation_space = self.observation_space
        if action_space is None:
            action_space = self.action_space

        def space_to_size(space: gym.Space):
            if isinstance(space, spaces.Discrete):
                return space.n
            elif isinstance(space, (spaces.Dict, spaces.Tuple)):
                if isinstance(space, spaces.Dict):
                    _spaces = list(space.spaces.values())
                else:
                    _spaces = list(space.spaces)
                return sum(space_to_size(s) for s in _spaces)
            else:
                return space.shape[0]

        if isinstance(action_space, spaces.Discrete):
            policy_type = CategoricalPolicy
        else:
            policy_type = GaussianPolicy

        class Agent(policy_type, base_agent):
            def __init__(self):
                super(Agent, self).__init__(
                    o_shape=observation_space.shape,
                    a_shape=[space_to_size(action_space)],
                    **kwargs)

        return Agent()

    def reset(self) -> Obs:
        self.episode_count = None
        return self.env.reset()

    def step(self, action: np.ndarray, render: bool) -> Tuple[Obs, float, bool, dict]:
        """ Preprocess action before feeding to env """
        if render:
            self.env.render()
        if type(self.action_space) is spaces.Discrete:
            # noinspection PyTypeChecker
            return self.env.step(np.argmax(action))
        else:
<<<<<<< HEAD
            return self.env.step(squash_to_space(action, space=self.action_space))
=======
            return self.env.step(fit_to_space(action, space=self.action_space))
>>>>>>> 6288a5e7

    def preprocess_obs(self, obs, shape: tuple = None):
        if self.preprocess_func is not None:
            obs = self.preprocess_func(obs, shape)
        return obs

    def add_to_buffer(self, step: Step) -> None:
        assert isinstance(step, Step)
        self.buffer.append(step)

    def buffer_full(self):
        return len(self.buffer) >= self.batch_size

    def sample_buffer(self) -> Step:
        sample = Step(*self.buffer.sample(self.batch_size, seq_len=self.seq_len))
        if self.seq_len is None:
            # leave state as dummy value for non-recurrent
            shape = [self.batch_size, -1]
            return Step(
                o1=self.preprocess_obs(sample.o1, shape=shape),
                o2=self.preprocess_obs(sample.o2, shape=shape),
                s=sample.s,
                a=sample.a,
                r=sample.r,
                t=sample.t)
        else:
            # adjust state for recurrent networks
            shape = [self.batch_size, self.seq_len, -1]
            return Step(
                o1=self.preprocess_obs(sample.o1, shape=shape),
                o2=self.preprocess_obs(sample.o2, shape=shape),
                s=np.swapaxes(sample.s[:, -1], 0, 1),
                a=sample.a[:, -1],
                r=sample.r[:, -1],
                t=sample.t[:, -1])


class HindsightTrainer(Trainer):
    def __init__(self, env: Wrapper, n_goals: int, **kwargs):
        self.n_goals = n_goals
        self.hindsight_env = unwrap_env(env, lambda e: isinstance(e, HindsightWrapper))
        assert isinstance(self.hindsight_env, HindsightWrapper)
        super().__init__(env=env, **kwargs)

    def add_hindsight_trajectories(self, time_steps: int) -> None:
        assert isinstance(self.hindsight_env, HindsightWrapper)
        if time_steps > 0:
            trajectory = self.trajectory(time_steps=time_steps)
            new_trajectory = self.hindsight_env.recompute_trajectory(trajectory)
            self.buffer.append(new_trajectory)
        if self.n_goals - 1 and time_steps > 1:
            final_indexes = np.random.randint(1, time_steps, size=self.n_goals - 1)
            assert isinstance(final_indexes, np.ndarray)

            for final_index in final_indexes:
                traj = self.trajectory(time_steps=time_steps, final_index=final_index)
                new_traj = self.hindsight_env.recompute_trajectory(traj)
                self.buffer.append(new_traj)

    def reset(self) -> Obs:
<<<<<<< HEAD
        self.add_hindsight_trajectories(self.episode_count['time_steps'])
        return super().reset()


BossState = namedtuple('BossState', 'goal action o0 v0')
WorkerState = namedtuple('WorkerState', 'o1 o2')


def squash_to_space(x: np.ndarray, space: spaces.Box) -> np.ndarray:
    return (np.tanh(x) + 1) / 2 * (space.high - space.low) + space.low
=======
        time_steps = 0 if self.episode_count is None else self.episode_count['time_steps']
        self.add_hindsight_trajectories(time_steps)
        return super().reset()


def fit_to_space(x: np.ndarray, space: spaces.Box) -> np.ndarray:
    return (np.tanh(x) + 1) / 2 * (space.high - space.low) + space.low
>>>>>>> 6288a5e7
<|MERGE_RESOLUTION|>--- conflicted
+++ resolved
@@ -54,19 +54,12 @@
             except RuntimeError:
                 self.preprocess_func = vectorize
 
-<<<<<<< HEAD
-        observation_space = spaces.Box(*[
-            self.preprocess_obs(get_space_attrs(observation_space, attr))
-            for attr in ['low', 'high']
-        ], dtype=np.float32)
-=======
         observation_space = spaces.Box(
             *[
                 self.preprocess_obs(get_space_attrs(observation_space, attr))
                 for attr in ['low', 'high']
             ],
             dtype=np.float32)
->>>>>>> 6288a5e7
 
         self.agents = Agents(
             act=self.build_agent(
@@ -162,13 +155,7 @@
                 episode_count.update(Counter(info['log count']))
             if 'log mean' in info:
                 episode_mean.update(Counter(info['log mean']))
-<<<<<<< HEAD
-            self.add_to_buffer(Step(s=s, o1=o1, a=a, r=r, o2=o2, t=t))
-
-            if perform_updates:
-=======
             if not eval_period:
->>>>>>> 6288a5e7
                 episode_mean.update(self.perform_update())
             self.add_to_buffer(Step(s=s, o1=o1, a=a, r=r, o2=o2, t=t))
             o1 = o2
@@ -246,11 +233,7 @@
             # noinspection PyTypeChecker
             return self.env.step(np.argmax(action))
         else:
-<<<<<<< HEAD
-            return self.env.step(squash_to_space(action, space=self.action_space))
-=======
             return self.env.step(fit_to_space(action, space=self.action_space))
->>>>>>> 6288a5e7
 
     def preprocess_obs(self, obs, shape: tuple = None):
         if self.preprocess_func is not None:
@@ -311,23 +294,10 @@
                 self.buffer.append(new_traj)
 
     def reset(self) -> Obs:
-<<<<<<< HEAD
-        self.add_hindsight_trajectories(self.episode_count['time_steps'])
-        return super().reset()
-
-
-BossState = namedtuple('BossState', 'goal action o0 v0')
-WorkerState = namedtuple('WorkerState', 'o1 o2')
-
-
-def squash_to_space(x: np.ndarray, space: spaces.Box) -> np.ndarray:
-    return (np.tanh(x) + 1) / 2 * (space.high - space.low) + space.low
-=======
         time_steps = 0 if self.episode_count is None else self.episode_count['time_steps']
         self.add_hindsight_trajectories(time_steps)
         return super().reset()
 
 
 def fit_to_space(x: np.ndarray, space: spaces.Box) -> np.ndarray:
-    return (np.tanh(x) + 1) / 2 * (space.high - space.low) + space.low
->>>>>>> 6288a5e7
+    return (np.tanh(x) + 1) / 2 * (space.high - space.low) + space.low