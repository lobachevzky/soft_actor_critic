--- conflicted
+++ resolved
@@ -1,11 +1,7 @@
 import itertools
 import time
 from collections import Counter, namedtuple
-<<<<<<< HEAD
-from typing import Optional, Tuple
-=======
 from typing import Iterable, Optional, Tuple
->>>>>>> d58eb187
 
 import gym
 import numpy as np
@@ -18,19 +14,15 @@
 from sac.agent import AbstractAgent, NetworkOutput
 from sac.networks import MlpAgent
 from sac.policies import CategoricalPolicy, GaussianPolicy
+from sac.replay_buffer import ReplayBuffer
 from sac.utils import State, Step
 
 Agents = namedtuple('Agents', 'train act')
 
 
 class Trainer:
-<<<<<<< HEAD
     def __init__(self, base_agent: AbstractAgent, env: gym.Env, seed: Optional[int],
                  buffer_size: int, batch_size: int, seq_len: int, num_train_steps: int,
-=======
-    def __init__(self, env: gym.Env, seed: Optional[int],
-                 buffer_size: int, batch_size: int, num_train_steps: int,
->>>>>>> d58eb187
                  logdir: str, save_path: str, load_path: str, render: bool, **kwargs):
 
         if seed is not None:
@@ -41,7 +33,7 @@
         self.num_train_steps = num_train_steps
         self.batch_size = batch_size
         self.env = env
-        self.buffer = replay_buffer.ReplayBuffer(buffer_size)
+        self.buffer = ReplayBuffer(buffer_size)
         self.save_path = save_path
 
         config = tf.ConfigProto(allow_soft_placement=True)
@@ -49,7 +41,6 @@
         config.inter_op_parallelism_threads = 1
         sess = tf.Session(config=config)
 
-<<<<<<< HEAD
         self.agents = Agents(
             act=self.build_agent(
                 sess=sess,
@@ -66,17 +57,6 @@
                 reuse=True,
                 **kwargs))
         self.seq_len = self.agents.train.seq_len
-=======
-        self.agent = agent = self.build_agent(
-                sess=sess,
-                base_agent=MlpAgent,
-                batch_size=None,
-                seq_len=None,
-                reuse=False,
-                **kwargs)
-
-        # self.seq_len = self.agents.train.seq_len
->>>>>>> d58eb187
         saver = tf.train.Saver()
 
         tb_writer = None
@@ -135,13 +115,8 @@
         tick = time.time()
         s = self.agents.act.initial_state
         for time_steps in itertools.count(1):
-<<<<<<< HEAD
             a, s = self.agents.act.get_actions(
                 self.vectorize_state(o1), state=s, sample=(not self.is_eval_period()))
-=======
-            a, s = self.agent.get_actions(
-                self.vectorize_state(s1), sample=(not self.is_eval_period()))
->>>>>>> d58eb187
             if render:
                 self.env.render()
             o2, r, t, info = self.step(a)
@@ -151,25 +126,11 @@
                 episode_count.update(Counter(info['log count']))
             if 'log mean' in info:
                 episode_mean.update(Counter(info['log mean']))
-<<<<<<< HEAD
             self.add_to_buffer(Step(s=np.squeeze(s, axis=1), o1=o1, a=a, r=r, o2=o2, t=t))
 
             if self.buffer_full() and perform_updates:
                 for i in range(self.num_train_steps):
                     step = self.agents.train.train_step(self.sample_buffer())
-=======
-            self.add_to_buffer(Step(o1=s1, a=a, r=r, o2=s2, t=t))
-
-            if self.buffer_full() and perform_updates:
-                for i in range(self.num_train_steps):
-                    sample_steps = self.sample_buffer()
-                    shape = [self.batch_size, -1]
-                    step = self.agent.train_step(
-                        sample_steps.replace(
-                            o1=self.vectorize_state(sample_steps.o1, shape=shape),
-                            o2=self.vectorize_state(sample_steps.o2, shape=shape),
-                        ))
->>>>>>> d58eb187
                     episode_mean.update(
                         Counter({
                             k: getattr(step, k.replace(' ', '_'))
@@ -226,15 +187,8 @@
             # noinspection PyTypeChecker
             return self.env.step((action + 1) / 2 * (hi - lo) + lo)
 
-<<<<<<< HEAD
-    def vectorize_state(self, state: State, shape=None) -> np.ndarray:
-        """ Preprocess state before feeding to network
-        :param shape:
-        """
-=======
     def vectorize_state(self, state: State, shape: Optional[tuple] = None) -> np.ndarray:
         """ Preprocess state before feeding to network """
->>>>>>> d58eb187
         return state
 
     def add_to_buffer(self, step: Step) -> None:
@@ -245,7 +199,6 @@
         return len(self.buffer) >= self.batch_size
 
     def sample_buffer(self) -> Step:
-<<<<<<< HEAD
         sample = Step(*self.buffer.sample(self.batch_size, seq_len=self.seq_len))
         if self.seq_len is None:
             # leave state as dummy value fr non-recurrent
@@ -271,69 +224,11 @@
 
 class HindsightTrainer(Trainer):
     def __init__(self, env: HindsightWrapper, n_goals: int, **kwargs):
-=======
-        return Step(*self.buffer.sample(self.batch_size))
-
-
-class TrajectoryTrainer(Trainer):
-    def __init__(self, **kwargs):
-        super().__init__(**kwargs)
-
-    def add_to_buffer(self, step: Step):
-        super().add_to_buffer(step)
-
-    def trajectory(self) -> Iterable:
-        return self.buffer[-self.episode_count['timesteps']:]
-
-    def _trajectory(self, final_index=None) -> Optional[Step]:
-        if self.timesteps():
-            if final_index is None:
-                final_index = 0  # points to current time step
-            else:
-                final_index -= self.timesteps()
-            return Step(*self.buffer[-self.timesteps():final_index])
-
-    def reset(self) -> State:
-        return super().reset()
-
-    def timesteps(self):
-        return self.episode_count['timesteps']
-
-    def _old_trajectory(self) -> Iterable:
-        if self.timesteps():
-            return self.buffer[-self.timesteps():]
-        return ()
-
-
-class HindsightTrainer(TrajectoryTrainer):
-    def __init__(self, env: Wrapper, n_goals: int, **kwargs):
->>>>>>> d58eb187
         self.n_goals = n_goals
-        self.hindsight_env = env
-        while not isinstance(self.hindsight_env, HindsightWrapper):
-            try:
-                self.hindsight_env = self.hindsight_env.env
-            except AttributeError:
-                raise RuntimeError(f"env {env} must include HindsightWrapper.")
-        assert isinstance(self.hindsight_env, HindsightWrapper)
+        assert isinstance(env, HindsightWrapper)
         super().__init__(env=env, **kwargs)
 
     def add_hindsight_trajectories(self) -> None:
-<<<<<<< HEAD
-        assert isinstance(self.env, HindsightWrapper)
-        if self.time_steps() > 0:
-            self.buffer.append(
-                self.env.recompute_trajectory(self._trajectory()), n=self.time_steps())
-            if self.n_goals - 1 > 0:
-                final_indexes = np.random.randint(
-                    1, self.time_steps(), size=self.n_goals - 1) - self.time_steps()
-                assert isinstance(final_indexes, np.ndarray)
-
-                for final_index in self.buffer[final_indexes]:
-                    self.buffer.append(
-                        self.env.recompute_trajectory(self._trajectory(final_index)),
-                        n=self.time_steps())
-=======
         assert isinstance(self.hindsight_env, HindsightWrapper)
         if self.timesteps() > 0:
             self.buffer.append(
@@ -347,22 +242,14 @@
                 self.buffer.append(
                     self.hindsight_env.recompute_trajectory(
                         self._trajectory()[:final_index]))
->>>>>>> d58eb187
 
     def reset(self) -> State:
-        if not self.buffer.empty:
-            self.add_hindsight_trajectories()
+        self.add_hindsight_trajectories()
         return super().reset()
 
-<<<<<<< HEAD
-    def vectorize_state(self, state: State, shape=None) -> np.ndarray:
-        assert isinstance(self.env, HindsightWrapper)
-        return self.env.vectorize_state(state, shape=shape)
-=======
     def vectorize_state(self, state: State, shape: Optional[tuple] = None) -> np.ndarray:
         assert isinstance(self.hindsight_env, HindsightWrapper)
         return self.hindsight_env.vectorize_state(state, shape=shape)
->>>>>>> d58eb187
 
 
 class MultiTaskHindsightTrainer(HindsightTrainer):
