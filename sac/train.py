--- conflicted
+++ resolved
@@ -188,7 +188,6 @@
         self.s1 = super().reset()
         return self.s1
 
-<<<<<<< HEAD
 class HindsightTrainer(TrajectoryTrainer):
     def __init__(self, env, seed, buffer_size, reward_scale, batch_size, num_train_steps, logdir, render, activation,
                  n_layers, layer_size, learning_rate):
@@ -200,31 +199,14 @@
 
     def reset(self):
         for s1, a, r, s2, t in self.env.recompute_trajectory(self.trajectory):
-            self.buffer.append(s1=s1, a=a, r=r * self.reward_scale, s2=s2, t=t)
-=======
-
-class HindsightTrainer(TrajectoryTrainer):
-    def __init__(self, env, seed, buffer_size, activation, n_layers, layer_size, learning_rate, reward_scale,
-                 batch_size, num_train_steps, logdir, render):
-        assert isinstance(env, GoalWrapper)
-        super().__init__(env, seed, buffer_size, activation, n_layers, layer_size, learning_rate, reward_scale,
-                         batch_size, num_train_steps, logdir, render)
-
-    def reset(self):
-        for s1, a, r, s2, t in self.env.recompute_trajectory(self.trajectory):
             self.buffer.append((s1, a, r * self.reward_scale, s2, t))
->>>>>>> 876e6b9b
         return super().reset()
 
     def state_converter(self, state):
         return self.env.obs_from_obs_part_and_goal(state)
 
 
-<<<<<<< HEAD
-class PropogationTrainer(TrajectoryTrainer):
-=======
 class PropagationTrainer(TrajectoryTrainer):
->>>>>>> 876e6b9b
     def process_step(self, s1, a, r, s2, t):
         if len(self.buffer) >= self.batch_size:
             for i in range(self.num_train_steps):
