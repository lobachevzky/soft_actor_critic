--- conflicted
+++ resolved
@@ -56,14 +56,8 @@
             tb_writer = tf.summary.FileWriter(logdir=logdir, graph=agent.sess.graph)
 
         count = Counter(reward=0, episode=0)
-<<<<<<< HEAD
         self.episode_count = episode_count = Counter()
         self.episode_mean = episode_mean = Counter()
-        evaluation_period = 10
-=======
-        episode_count = Counter()
-        episode_mean = Counter()
->>>>>>> 1d0978cb
         tick = time.time()
 
         s1 = self.reset()
@@ -88,26 +82,6 @@
                 for i in range(self.num_train_steps):
                     sample_steps = self.sample_buffer()
                     # noinspection PyProtectedMember
-<<<<<<< HEAD
-                    step = self.agent.train_step(
-                        sample_steps._replace(
-                            s1=list(map(self.vectorize_state, sample_steps.s1)),
-                            s2=list(map(self.vectorize_state, sample_steps.s2)),
-                        ))
-                    episode_mean.update(
-                        Counter({
-                                    k: getattr(step, k.replace(' ', '_'))
-                                    for k in [
-                                        'entropy',
-                                        'V loss',
-                                        'Q loss',
-                                        'pi loss',
-                                        'V grad',
-                                        'Q grad',
-                                        'pi grad',
-                                    ]
-                                    }))
-=======
                     if not evaluation_period:
                         step = self.agent.train_step(
                             sample_steps._replace(
@@ -127,7 +101,6 @@
                                             'pi grad',
                                         ]
                                         }))
->>>>>>> 1d0978cb
             s1 = s2
             episode_mean.update(Counter(fps=1 / float(time.time() - tick)))
             tick = time.time()
@@ -157,11 +130,7 @@
                     tb_writer.flush()
 
                 # zero out counters
-<<<<<<< HEAD
                 self.episode_count = episode_count = Counter()
-=======
-                episode_count = Counter()
->>>>>>> 1d0978cb
                 episode_mean = Counter()
 
     def build_agent(self, base_agent: AbstractAgent = AbstractAgent, **kwargs):
@@ -228,10 +197,7 @@
         self.trajectory.append(step)
 
     def trajectory(self) -> Iterable:
-<<<<<<< HEAD
         assert len(self.trajectory) == self.episode_count['timesteps']
-=======
->>>>>>> 1d0978cb
         return self.buffer[-self.episode_count['timesteps']:]
 
     def reset(self) -> State:
@@ -240,22 +206,8 @@
             with path.open(mode='wb') as f:
                 pickle.dump(self.trajectory, f)
             self.mimic_num += 1
-<<<<<<< HEAD
         self.trajectory = []
-        self.stem_num = 0
-        self.s1 = super().reset()
-        return self.s1
-=======
-        return super().reset()
-
-    def time_steps(self):
-        return self.episode_count['timesteps']
-
-    def _trajectory(self) -> Iterable:
-        if self.time_steps():
-            return self.buffer[-self.time_steps():]
-        return ()
->>>>>>> 1d0978cb
+        return = super().reset()
 
     def timesteps(self):
         return self.episode_count['timesteps']
@@ -306,7 +258,6 @@
                 exit()
 
         assert isinstance(self.env, HindsightWrapper)
-<<<<<<< HEAD
         if self.trajectory:
             assert steps_are_same(self.buffer[-1], self.trajectory[-1])
         self.buffer.extend(self.env.recompute_trajectory(self._trajectory(),
@@ -318,18 +269,6 @@
             for final_state in self.buffer[final_indexes]:
                 self.buffer.extend(self.env.recompute_trajectory(self._trajectory(),
                                                                  final_step=final_state))
-=======
-        if self.time_steps() > 0:
-            self.buffer.extend(self.env.recompute_trajectory(self._trajectory(),
-                                                             final_step=self.buffer[-1]))
-            if self.n_goals - 1:
-                final_indexes = np.random.randint(1, self.time_steps(), size=self.n_goals - 1)
-                assert isinstance(final_indexes, np.ndarray)
-
-                for final_state in self.buffer[final_indexes]:
-                    self.buffer.extend(self.env.recompute_trajectory(self._trajectory(),
-                                                                     final_step=final_state))
->>>>>>> 1d0978cb
 
     def reset(self) -> State:
         self.add_hindsight_trajectories()
