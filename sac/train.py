import itertools
import time
from collections import Counter, deque, namedtuple
from typing import Optional, Tuple

import gym
import numpy as np
import tensorflow as tf
from gym import Wrapper, spaces
from gym.spaces import Box

from environments.hierarchical_wrapper import (FrozenLakeHierarchicalWrapper,
                                               Hierarchical,
                                               HierarchicalAgents,
                                               HierarchicalWrapper)
from environments.hindsight_wrapper import HindsightWrapper, Observation
<<<<<<< HEAD
from environments.multi_task import MultiTaskEnv
=======
from environments.shift import ShiftEnv
>>>>>>> ff3a7fb7
from sac.agent import AbstractAgent, NetworkOutput
from sac.policies import CategoricalPolicy, GaussianPolicy
from sac.replay_buffer import ReplayBuffer
from sac.utils import Obs, Step, create_sess, normalize, unwrap_env, vectorize

Agents = namedtuple('Agents', 'train act')


class Trainer:
    def __init__(self,
                 env: gym.Env,
                 seed: Optional[int],
                 buffer_size: int,
                 batch_size: int,
                 seq_len: int,
                 num_train_steps: int,
                 sess: tf.Session = None,
                 preprocess_func=None,
                 action_space=None,
                 observation_space=None,
                 **kwargs):

        if seed is not None:
            np.random.seed(seed)
            tf.set_random_seed(seed)
            env.seed(seed)

        self.num_train_steps = num_train_steps
        self.batch_size = batch_size
        self.env = env
        self.buffer = ReplayBuffer(buffer_size)
        self.sess = sess or create_sess()
        self.action_space = action_space or env.action_space
        self.observation_space = observation_space or env.observation_space

        self.agents = Agents(
            act=self.build_agent(
                sess=self.sess,
                batch_size=None,
                seq_len=1,
                reuse=False,
                action_space=action_space,
                observation_space=observation_space,
                **kwargs),
            train=self.build_agent(
                sess=self.sess,
                batch_size=batch_size,
                seq_len=seq_len,
                reuse=True,
                action_space=action_space,
                observation_space=observation_space,
                **kwargs))
        self.seq_len = self.agents.act.seq_len
        self.count = Counter(reward=0, episode=0, time_steps=0)
        self.episode_count = Counter()

        obs = env.reset()
        self.preprocess_func = preprocess_func
        if preprocess_func is None and not isinstance(obs, np.ndarray):
            try:
                self.preprocess_func = unwrap_env(
                    env, lambda e: hasattr(e, 'preprocess_obs')).preprocess_obs
            except RuntimeError:
                self.preprocess_func = vectorize

        # self.train(load_path, logdir, render, save_path)

    def train(self, load_path, logdir, render, save_path):
        saver = tf.train.Saver()
        tb_writer = None
        if load_path:
            saver.restore(self.sess, load_path)
            print("Model restored from", load_path)
        if logdir:
            tb_writer = tf.summary.FileWriter(logdir=logdir, graph=self.sess.graph)

        for episodes in itertools.count(1):
            if save_path and episodes % 25 == 1:
                print("model saved in path:", saver.save(self.sess, save_path=save_path))
                saver.save(self.sess, save_path.replace('<episode>', str(episodes)))
            self.episode_count = self.run_episode(
                o1=self.reset(),
                render=render,
                perform_updates=not self.is_eval_period() and load_path is None)

            episode_reward = self.episode_count['reward']
            episode_time_steps = self.episode_count['time_steps']
            self.count.update(
                Counter(reward=episode_reward, episode=1, time_steps=episode_time_steps))
            print('({}) Episode {}\t Time Steps: {}\t Reward: {}'.format(
                'EVAL' if self.is_eval_period() else 'TRAIN', episodes,
                self.count['time_steps'], episode_reward))
            if logdir:
                summary = tf.Summary()
                if self.is_eval_period():
                    summary.value.add(tag='eval reward', simple_value=episode_reward)
                else:
                    for k in self.episode_count:
                        summary.value.add(tag=k.replace('_', ' '),
                                          simple_value=self.episode_count[k])
                tb_writer.add_summary(summary, self.count['time_steps'])
                tb_writer.flush()

    def is_eval_period(self):
        return self.count['episode'] % 100 == 99

    def trajectory(self, time_steps: int, final_index=None) -> Optional[Step]:
        if final_index is None:
            final_index = 0  # points to current time step
        else:
            final_index -= time_steps  # relative to start of episode
        if self.buffer.empty:
            return None
        return Step(*self.buffer[-time_steps:final_index])

    def run_episode(self, o1, perform_updates, render):
        episode_count = Counter()
        episode_mean = Counter()
        tick = time.time()
        s = self.agents.act.initial_state
        for time_steps in itertools.count(1):
            a, s = self.get_actions(o1, s)
            o2, r, t, info = self.step(a, render)
            if 'print' in info:
                print('Time step:', time_steps, info['print'])
            if 'log count' in info:
                episode_count.update(Counter(info['log count']))
            if 'log mean' in info:
                episode_mean.update(Counter(info['log mean']))
            episode_count.update(Counter(reward=r, time_steps=1))
            self.add_to_buffer(Step(s=s, o1=o1, a=a, r=r, o2=o2, t=t))

            if perform_updates:
                episode_mean.update(self.perform_update())
            o1 = o2
            episode_mean.update(Counter(fps=1 / float(time.time() - tick)))
            tick = time.time()
            if t:
                for k in episode_mean:
                    episode_count[k] = episode_mean[k] / float(time_steps)
                return episode_count

    def perform_update(self):
        counter = Counter()
        if self.buffer_full():
            for i in range(self.num_train_steps):
                step = self.agents.act.train_step(self.sample_buffer())
                counter.update(
                    Counter({
                        k.replace(' ', '_'): v
                        for k, v in step.items() if np.isscalar(v)
                    }))
        return counter

    def get_actions(self, o1, s):
        return self.agents.act.get_actions(
            self.preprocess_obs(o1), state=s, sample=(not self.is_eval_period()))

    def build_agent(self,
                    base_agent: AbstractAgent,
                    action_space=None,
                    observation_space=None,
                    **kwargs):
        if observation_space is None:
            observation_space = self.observation_space
        if action_space is None:
            action_space = self.action_space
        if isinstance(action_space, spaces.Discrete):
            action_shape = [action_space.n]
            policy_type = CategoricalPolicy
        else:
            action_shape = action_space.shape
            policy_type = GaussianPolicy

        if isinstance(observation_space, spaces.Discrete):
            state_shape = [observation_space.n]
        else:
            state_shape = observation_space.shape

        class Agent(policy_type, base_agent):
            def __init__(self):
                super(Agent, self).__init__(
                    o_shape=state_shape, a_shape=action_shape, **kwargs)

        return Agent()

    def reset(self) -> Obs:
        return self.env.reset()

    def step(self, action: np.ndarray, render: bool) -> Tuple[Obs, float, bool, dict]:
        """ Preprocess action before feeding to env """
        if render:
            self.env.render()
        if type(self.action_space) is spaces.Discrete:
            # noinspection PyTypeChecker
            return self.env.step(np.argmax(action))
        else:
            action = np.tanh(action)
            hi, lo = self.action_space.high, self.action_space.low
            # noinspection PyTypeChecker
            return self.env.step((action + 1) / 2 * (hi - lo) + lo)

    def preprocess_obs(self, obs, shape: tuple = None):
        if self.preprocess_func is not None:
            obs = self.preprocess_func(obs, shape)
        return normalize(
            vector=obs,
            low=self.env.observation_space.low,
            high=self.env.observation_space.high)

    def add_to_buffer(self, step: Step) -> None:
        assert isinstance(step, Step)
        self.buffer.append(step)

    def buffer_full(self):
        return len(self.buffer) >= self.batch_size

    def sample_buffer(self) -> Step:
        sample = Step(*self.buffer.sample(self.batch_size, seq_len=self.seq_len))
        if self.seq_len is None:
            # leave state as dummy value for non-recurrent
            shape = [self.batch_size, -1]
            return Step(
                o1=self.preprocess_obs(sample.o1, shape=shape),
                o2=self.preprocess_obs(sample.o2, shape=shape),
                s=sample.s,
                a=sample.a,
                r=sample.r,
                t=sample.t)
        else:
            # adjust state for recurrent networks
            shape = [self.batch_size, self.seq_len, -1]
            return Step(
                o1=self.preprocess_obs(sample.o1, shape=shape),
                o2=self.preprocess_obs(sample.o2, shape=shape),
                s=np.swapaxes(sample.s[:, -1], 0, 1),
                a=sample.a[:, -1],
                r=sample.r[:, -1],
                t=sample.t[:, -1])


class HindsightTrainer(Trainer):
    def __init__(self, env: Wrapper, n_goals: int, **kwargs):
        self.n_goals = n_goals
        self.hindsight_env = unwrap_env(env, lambda e: isinstance(e, HindsightWrapper))
        assert isinstance(self.hindsight_env, HindsightWrapper)
        super().__init__(env=env, **kwargs)

    def add_hindsight_trajectories(self, time_steps: int) -> None:
        assert isinstance(self.hindsight_env, HindsightWrapper)
        if time_steps > 0:
<<<<<<< HEAD
            new_trajectory = self.hindsight_env.recompute_trajectory(self.trajectory(time_steps))
=======
            trajectory = self.trajectory(time_steps=time_steps)
            new_trajectory = self.hindsight_env.recompute_trajectory(trajectory)
>>>>>>> ff3a7fb7
            self.buffer.append(new_trajectory)
        if self.n_goals - 1 and time_steps > 1:
            final_indexes = np.random.randint(1, time_steps, size=self.n_goals - 1)
            assert isinstance(final_indexes, np.ndarray)

            for final_index in final_indexes:
<<<<<<< HEAD
                traj = self.trajectory(final_index)
=======
                traj = self.trajectory(time_steps=time_steps,
                                       final_index=final_index)
>>>>>>> ff3a7fb7
                new_traj = self.hindsight_env.recompute_trajectory(traj)
                self.buffer.append(new_traj)

    def reset(self) -> Obs:
        self.add_hindsight_trajectories(self.episode_count['time_steps'])
        return super().reset()


<<<<<<< HEAD
class MultiTaskTrainer(Trainer):
=======
class ShiftTrainer(Trainer):
>>>>>>> ff3a7fb7
    def __init__(self, evaluation, env, **kwargs):
        self.eval = evaluation
        self.n = 50000
        self.last_n_rewards = deque(maxlen=self.n)
<<<<<<< HEAD
        self.multi_task_env = unwrap_env(env, lambda e: isinstance(e, MultiTaskEnv))
=======
        self.shift_env = unwrap_env(env, lambda e: isinstance(e, ShiftEnv))
>>>>>>> ff3a7fb7
        super().__init__(env=env, **kwargs)

    def run_episode(self, o1, perform_updates, render):
        env = self.env.unwrapped
<<<<<<< HEAD
        assert isinstance(env, MultiTaskEnv)
=======
        assert isinstance(env, ShiftEnv)
>>>>>>> ff3a7fb7
        if self.is_eval_period():
            for goal_corner in env.goal_corners:
                o1 = self.reset()
                env.goal = goal_corner + env.goal_size / 2
                count = super().run_episode(
                    o1=o1, perform_updates=perform_updates, render=render)
                for k in count:
                    print(f'{k}: {count[k]}')
            print('Evaluation complete.')
            exit()
        else:
            episode_count = super().run_episode(o1, perform_updates, render)
            self.last_n_rewards.append(episode_count['reward'])
            average_reward = sum(self.last_n_rewards) / self.n
            if average_reward > .96:
                print(f'Reward for last {self.n} episodes: {average_reward}')
                exit()
            return episode_count

    def is_eval_period(self):
        return self.eval


<<<<<<< HEAD
class MultiTaskHindsightTrainer(MultiTaskTrainer, HindsightTrainer):
=======
class ShiftHindsightTrainer(ShiftTrainer, HindsightTrainer):
>>>>>>> ff3a7fb7
    pass


BossState = namedtuple('BossState', 'goal action o1')
WorkerState = namedtuple('WorkerState', 'o1 o2')


class HierarchicalTrainer(Trainer):
    # noinspection PyMissingConstructor
    def __init__(self, env, boss_act_freq: int, use_boss_oracle: bool,
                 use_worker_oracle: bool, sess: tf.Session, worker_kwargs, boss_kwargs,
                 correct_boss_action: bool, worker_gets_term_r: bool, **kwargs):
        assert isinstance(env, HierarchicalWrapper)
        self.correct_boss_action = correct_boss_action
        self.worker_gets_term_r = worker_gets_term_r
        self.boss_oracle = use_boss_oracle
        self.worker_oracle = use_worker_oracle
        self.boss_act_freq = boss_act_freq

        self.boss_state = None
        self.worker_o1 = None

        self.env = env
        self.sess = sess
        self.count = Counter(reward=0, episode=0, time_steps=0)
        self.episode_count = Counter()
        self.action_space = env.action_space.worker
<<<<<<< HEAD
=======
        self.time_steps = 0
>>>>>>> ff3a7fb7

        def boss_preprocess_obs(obs, shape=None):
            obs = Observation(*obs)
            return vectorize([obs.achieved_goal, obs.desired_goal], shape)

        def worker_preprocess_obs(obs, shape=None):
            obs = Observation(*obs)
            return vectorize([obs.observation, obs.desired_goal], shape)

        self.trainers = Hierarchical(
            boss=Trainer(
                observation_space=env.observation_space.boss,
                action_space=env.action_space.boss,
                preprocess_func=boss_preprocess_obs,
                env=env,
                sess=sess,
                name='boss',
                **boss_kwargs,
                **kwargs,
            ),
            worker=Trainer(
                observation_space=env.observation_space.worker,
                action_space=env.action_space.worker,
                preprocess_func=worker_preprocess_obs,
                env=env,
                sess=sess,
                name='worker',
                **worker_kwargs,
                **kwargs,
            ))

        self.agents = Agents(
            act=HierarchicalAgents(
                boss=self.trainers.boss.agents.act,
                worker=self.trainers.worker.agents.act,
                initial_state=0),
            train=HierarchicalAgents(
                boss=self.trainers.boss.agents.train,
                worker=self.trainers.worker.agents.train,
                initial_state=0))

    def boss_turn(self):
<<<<<<< HEAD
        return self.episode_count['time_steps'] % self.boss_act_freq == 0
=======
        return self.time_steps % self.boss_act_freq == 0
>>>>>>> ff3a7fb7

    def get_actions(self, o1, s):
        # boss
        if self.boss_turn():
            if self.boss_oracle:
                action = boss_oracle(self.env)
            else:
                action = self.trainers.boss.get_actions(o1, s).output
            goal = o1.achieved_goal + self.env.boss_action_to_goal_space(action)
            self.boss_state = BossState(goal=goal, action=action, o1=o1)

        # worker
        direction = self.boss_state.goal - o1.achieved_goal
        self.worker_o1 = o1.replace(desired_goal=direction)

        if self.worker_oracle:
            oracle_action = worker_oracle(self.env, direction)
            return NetworkOutput(output=oracle_action, state=0)
        else:
            return self.trainers.worker.get_actions(self.worker_o1, s)

    def perform_update(self):
        return {
            **{
                f'boss_{k}': v
                for k, v in (self.trainers.boss.perform_update() or {}).items()
            },
            **{
                f'worker_{k}': v
                for k, v in (self.trainers.worker.perform_update() or {}).items()
            }
        }

<<<<<<< HEAD
    def trajectory(self, time_steps, final_index=None):
=======
    def trajectory(self, final_index=None):
>>>>>>> ff3a7fb7
        raise NotImplemented

    def add_to_buffer(self, step: Step):
        # boss
        if not self.boss_oracle and (self.boss_turn() or step.t):
            boss_action = self.boss_state.action
            if self.correct_boss_action:
                rel_step = step.o2.achieved_goal - self.boss_state.o1.achieved_goal
                boss_action = self.env.goal_to_boss_action_space(rel_step)
            self.trainers.boss.buffer.append(
                step.replace(o1=self.boss_state.o1, a=boss_action))

        # worker
        if not self.worker_oracle:
            direction = self.worker_o1.desired_goal
            if not (step.t and self.worker_gets_term_r):
                movement = vectorize(step.o2.achieved_goal) - vectorize(
                    step.o1.achieved_goal)
                step = step.replace(r=np.dot(direction, movement))

            step = step.replace(
                o1=self.worker_o1, o2=step.o2.replace(desired_goal=direction))
            self.trainers.worker.buffer.append(step)
            self.episode_count.update(Counter(worker_reward=step.r))

<<<<<<< HEAD
=======
        self.time_steps += 1

    def reset(self):
        self.time_steps = 0
        return super().reset()

>>>>>>> ff3a7fb7

def boss_oracle(env: HierarchicalWrapper):
    def alignment(a):
        goal_dir = env._boss_action_to_goal_space(a)
        norm = np.linalg.norm(goal_dir)
        if not np.allclose(norm, 0):
            goal_dir /= norm
        return np.dot(goal_dir, direction)

    direction = env._desired_goal() - env._achieved_goal()
    if isinstance(env.action_space.boss, Box):
        return direction / max(np.linalg.norm(direction), 1e-6)
    actions = list(range(env.action_space.boss.n))
    # alignments = list(map(alignment, actions))
    return env._boss_action_to_goal_space(max(actions, key=alignment))


DIRECTIONS = np.array([
    [0, 0],  # stay
    [0, -1],  # left
    [1, 0],  # down
    [0, 1],  # right
    [-1, 0],  # up
])


def worker_oracle(env: FrozenLakeHierarchicalWrapper, relative_goal: np.ndarray):
    fl = env.frozen_lake_env
    s = fl.from_s(fl.s)
    goal = s + relative_goal

    def in_bounds(new_s):
        return np.all(np.zeros(2) <= new_s) and np.all(
            new_s < np.array([fl.nrow, fl.ncol]))

    def distance_from_goal(i):
        new_s = s + DIRECTIONS[i]
        if in_bounds(new_s) and fl.desc[tuple(new_s)] == b'H':
            return np.inf
        return np.linalg.norm(new_s - goal)

    actions = list(range(env.action_space.worker.n))
    distances = list(map(distance_from_goal, actions))
    action = np.zeros(env.action_space.worker.n)
    best_distances = [i for i in actions if distances[i] == min(distances)]
    i = np.random.choice(best_distances)
    action[i] = 1
    return action<|MERGE_RESOLUTION|>--- conflicted
+++ resolved
@@ -14,11 +14,7 @@
                                                HierarchicalAgents,
                                                HierarchicalWrapper)
 from environments.hindsight_wrapper import HindsightWrapper, Observation
-<<<<<<< HEAD
-from environments.multi_task import MultiTaskEnv
-=======
 from environments.shift import ShiftEnv
->>>>>>> ff3a7fb7
 from sac.agent import AbstractAgent, NetworkOutput
 from sac.policies import CategoricalPolicy, GaussianPolicy
 from sac.replay_buffer import ReplayBuffer
@@ -270,24 +266,16 @@
     def add_hindsight_trajectories(self, time_steps: int) -> None:
         assert isinstance(self.hindsight_env, HindsightWrapper)
         if time_steps > 0:
-<<<<<<< HEAD
-            new_trajectory = self.hindsight_env.recompute_trajectory(self.trajectory(time_steps))
-=======
             trajectory = self.trajectory(time_steps=time_steps)
             new_trajectory = self.hindsight_env.recompute_trajectory(trajectory)
->>>>>>> ff3a7fb7
             self.buffer.append(new_trajectory)
         if self.n_goals - 1 and time_steps > 1:
             final_indexes = np.random.randint(1, time_steps, size=self.n_goals - 1)
             assert isinstance(final_indexes, np.ndarray)
 
             for final_index in final_indexes:
-<<<<<<< HEAD
-                traj = self.trajectory(final_index)
-=======
                 traj = self.trajectory(time_steps=time_steps,
                                        final_index=final_index)
->>>>>>> ff3a7fb7
                 new_traj = self.hindsight_env.recompute_trajectory(traj)
                 self.buffer.append(new_traj)
 
@@ -296,29 +284,17 @@
         return super().reset()
 
 
-<<<<<<< HEAD
-class MultiTaskTrainer(Trainer):
-=======
 class ShiftTrainer(Trainer):
->>>>>>> ff3a7fb7
     def __init__(self, evaluation, env, **kwargs):
         self.eval = evaluation
         self.n = 50000
         self.last_n_rewards = deque(maxlen=self.n)
-<<<<<<< HEAD
-        self.multi_task_env = unwrap_env(env, lambda e: isinstance(e, MultiTaskEnv))
-=======
         self.shift_env = unwrap_env(env, lambda e: isinstance(e, ShiftEnv))
->>>>>>> ff3a7fb7
         super().__init__(env=env, **kwargs)
 
     def run_episode(self, o1, perform_updates, render):
         env = self.env.unwrapped
-<<<<<<< HEAD
-        assert isinstance(env, MultiTaskEnv)
-=======
         assert isinstance(env, ShiftEnv)
->>>>>>> ff3a7fb7
         if self.is_eval_period():
             for goal_corner in env.goal_corners:
                 o1 = self.reset()
@@ -342,11 +318,7 @@
         return self.eval
 
 
-<<<<<<< HEAD
-class MultiTaskHindsightTrainer(MultiTaskTrainer, HindsightTrainer):
-=======
 class ShiftHindsightTrainer(ShiftTrainer, HindsightTrainer):
->>>>>>> ff3a7fb7
     pass
 
 
@@ -374,10 +346,7 @@
         self.count = Counter(reward=0, episode=0, time_steps=0)
         self.episode_count = Counter()
         self.action_space = env.action_space.worker
-<<<<<<< HEAD
-=======
         self.time_steps = 0
->>>>>>> ff3a7fb7
 
         def boss_preprocess_obs(obs, shape=None):
             obs = Observation(*obs)
@@ -420,11 +389,7 @@
                 initial_state=0))
 
     def boss_turn(self):
-<<<<<<< HEAD
-        return self.episode_count['time_steps'] % self.boss_act_freq == 0
-=======
         return self.time_steps % self.boss_act_freq == 0
->>>>>>> ff3a7fb7
 
     def get_actions(self, o1, s):
         # boss
@@ -458,11 +423,7 @@
             }
         }
 
-<<<<<<< HEAD
-    def trajectory(self, time_steps, final_index=None):
-=======
     def trajectory(self, final_index=None):
->>>>>>> ff3a7fb7
         raise NotImplemented
 
     def add_to_buffer(self, step: Step):
@@ -488,15 +449,12 @@
             self.trainers.worker.buffer.append(step)
             self.episode_count.update(Counter(worker_reward=step.r))
 
-<<<<<<< HEAD
-=======
         self.time_steps += 1
 
     def reset(self):
         self.time_steps = 0
         return super().reset()
 
->>>>>>> ff3a7fb7
 
 def boss_oracle(env: HierarchicalWrapper):
     def alignment(a):
