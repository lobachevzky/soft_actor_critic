# stdlib
from collections import Counter, namedtuple

# third party
import numpy as np

# first party
from environments.hindsight_wrapper import Observation
from environments.hsr import distance_between
from sac.train import Trainer

BossState = namedtuple('BossState', 'history delta_tde initial_achieved initial_value '
                       'reward')
Key = namedtuple('BufferKey', 'achieved_goal desired_goal')


class UnsupervisedTrainer(Trainer):
    def __init__(self, **kwargs):
        super().__init__(**kwargs)
        self.boss_state = BossState(
            history=None,
            delta_tde=None,
            initial_achieved=None,
            initial_value=None,
            reward=None)

    def perform_update(self):
        counter = Counter()

        if self.buffer_ready():
            for i in range(self.n_train_steps):
                # sample buffer
                test_sample = self.sample_buffer()
                train_sample = self.sample_buffer()

                # get pre- and post-td-error
                agent = self.agents.act
                pre_td_error = agent.td_error(step=test_sample)
                train_result = agent.train_step(step=train_sample)
                post_td_error = agent.td_error(step=test_sample)
                delta_tde = pre_td_error - post_td_error

                if self.boss_state.history is not None:
                    fetch = dict(
                        estimated_delta=agent.estimated_delta,
                        model_loss=agent.model_loss,
                        model_grad=agent.model_grad,
                        train_model=agent.train_model)
                    train_result.update(
                        self.sess.run(
                            fetch,
                            feed_dict={
                                agent.O1: test_sample.o1,
                                agent.A: test_sample.a,
                                agent.R: test_sample.r,
                                agent.O2: test_sample.o2,
                                agent.T: test_sample.t,
                                agent.history: self.boss_state.history,
                                agent.old_delta_tde: self.boss_state.delta_tde,
                                agent.delta_tde: delta_tde,
                            }))
                    estimated_delta_tde = train_result['estimated_delta']
<<<<<<< HEAD
                    counter.update(delta_tde=np.mean(delta_tde),
                                   model_error=np.mean(np.abs(delta_tde -
                                       estimated_delta_tde) / delta_tde))
=======
                    counter.update(
                        delta_tde=np.mean(delta_tde),
                        model_error=np.mean(np.abs((delta_tde - estimated_delta_tde))),
                    )
>>>>>>> 51aac3d5

                for k, v in train_result.items():
                    if np.isscalar(v):
                        counter.update(**{k: v})

            history = test_sample.replace(
                r=test_sample.r.reshape(-1, 1), t=test_sample.t.reshape(-1, 1))

            history = np.hstack(history[1:])
            self.boss_state = self.boss_state._replace(
                history=history, delta_tde=delta_tde)
        return counter

    def trajectory(self, time_steps: int, final_index=None):
        raise NotImplementedError

    def reset(self):
        o1 = super().reset()
        if not self.is_eval_period():
            # goal_delta = self.trainers.boss.get_actions(o1=o1, s=0, sample=False).output
            # goal = o1.achieved_goal + goal_delta
            goal = self.env.goal_space.sample()
            self.env.hsr_env.set_goal(goal)

            o1 = o1.replace(desired_goal=goal)

            self.boss_state = self.boss_state._replace(
                initial_achieved=Observation(*o1).achieved_goal)
        return o1

    def run_episode(self, o1, eval_period, render):
        episode_count = super().run_episode(o1=o1, eval_period=eval_period, render=render)
        if eval_period:
            return episode_count
        assert np.allclose(o1.desired_goal, self.env.hsr_env.goal)

        goal_distance = distance_between(
            self.boss_state.initial_achieved,
            o1.desired_goal,
        )

        episode_count['goal_distance'] = goal_distance

        print('\nBoss Reward:', self.boss_state.reward, '\t Goal Distance:',
              goal_distance)
        return episode_count


def sigmoid(x):
    return (np.tanh(x * 2 - 1) + 1) / 2


def regression_slope1(Y):
    Y = np.array(Y)
    X = np.ones((Y.size, 2))
    X[:, 1] = np.arange(Y.size)
    return np.matmul(np.linalg.inv(np.matmul(X.T, X)), np.matmul(X.T, Y))


def regression_slope2(Y):
    Y = np.array(Y)
    X = np.arange(Y.size)
    normalized_X = X - X.mean()
    return np.sum(normalized_X * Y) / np.sum(normalized_X**2)<|MERGE_RESOLUTION|>--- conflicted
+++ resolved
@@ -60,16 +60,10 @@
                                 agent.delta_tde: delta_tde,
                             }))
                     estimated_delta_tde = train_result['estimated_delta']
-<<<<<<< HEAD
-                    counter.update(delta_tde=np.mean(delta_tde),
-                                   model_error=np.mean(np.abs(delta_tde -
-                                       estimated_delta_tde) / delta_tde))
-=======
                     counter.update(
                         delta_tde=np.mean(delta_tde),
                         model_error=np.mean(np.abs((delta_tde - estimated_delta_tde))),
                     )
->>>>>>> 51aac3d5
 
                 for k, v in train_result.items():
                     if np.isscalar(v):
