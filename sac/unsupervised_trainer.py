# stdlib
from collections import Counter, namedtuple

# third party
import numpy as np
# first party
from gym.spaces import Box

from environments.hsr import HSREnv, distance_between
from sac.replay_buffer import ReplayBuffer
from sac.train import Trainer
from sac.utils import Step, unwrap_env

Samples = namedtuple('Samples', 'train valid test')

REWARD_DELTA_KWD = 'return_delta'


class UnsupervisedTrainer(Trainer):
    def __init__(self, episodes_per_goal: int, **kwargs):
        super().__init__(**kwargs)
        self.episodes_per_goal = episodes_per_goal
        self.hsr_env = unwrap_env(self.env, lambda e: isinstance(e, HSREnv))
        self.return_history = []
        self.test_sample = None
        if episodes_per_goal == 1:
            self.lin_regress_op = None
        else:
            x = np.stack([np.ones(episodes_per_goal),
                          np.arange(episodes_per_goal)],
                         axis=1)
            self.lin_regress_op = np.linalg.inv(x.T @ x) @ x.T
        self.td_errors = None
        self.initial_obs = None
        self.initial_achieved = None
        self.prev_obs = [
            np.random.uniform(-1, 1, space.low.shape)
            for space in self.env.observation_space.spaces
        ]
        self.prev_obs = None
        self.prev_goal = None

        self.double_goal_space = Box(
            low=self.hsr_env.goal_space.low * 1.1,
            high=self.hsr_env.goal_space.high * 1.1,
        )

    def perform_update(self):
        counter = Counter()

        if self.buffer_ready():
            if self.test_sample is None:
                self.test_sample = ReplayBuffer(maxlen=self.batch_size)
                self.test_sample.extend(self.sample_buffer())
            agent = self.agents.act

            for i in range(self.n_train_steps):
                # get samples
                train_sample = self.sample_buffer()
                valid_sample = self.sample_buffer()
                self.test_sample.append(self.sample_buffer(batch_size=1))

                def td_errors():
                    return Samples(*map(
                        agent.td_error,
                        Samples(
                            train=train_sample,
                            valid=valid_sample,
                            test=Step(*self.test_sample.buffer.values))))

                pre = td_errors()
                train_result = self.train_step(sample=train_sample)
                post = td_errors()

                def get_delta(pre, post):
                    return np.mean(pre - post)

                delta = Samples(*[get_delta(*args) for args in zip(pre, post)])

                # noinspection PyTypeChecker
                counter.update(
                    pre_train_td_error=np.mean(pre.train),
                    pre_test_td_error=np.mean(pre.test),
                    pre_valid_td_error=np.mean(pre.valid),
                    post_train_td_error=np.mean(post.train),
                    post_test_td_error=np.mean(post.test),
                    post_valid_td_error=np.mean(post.valid),
                    train_td_error_delta=delta.train,
                    test_td_error_delta=delta.test,
                    valid_td_error_delta=delta.valid,
                )

                if self.td_errors is not None:
                    episodic = Samples(
                        *[get_delta(*args) for args in zip(self.td_errors, post)])

                    counter.update(
                        episodic_train_td_error_delta=episodic.train,
                        episodic_test_td_error_delta=episodic.test,
                        episodic_valid_td_error_delta=episodic.valid,
                    )
                self.td_errors = post

                for k, v in train_result.items():
                    if np.isscalar(v):
                        counter.update(**{k: v})

        return counter

    def trajectory(self, time_steps: int, final_index=None):
        raise NotImplementedError

    def train_step(self, sample=None):
        return {**super().train_step(), **self.reinforce()}

    def reinforce(self):
<<<<<<< HEAD
        # o1 = [
        #     np.random.uniform(-1, 1, space.low.shape)
        #     for space in self.env.observation_space.spaces
        # ]
        if self.prev_goal is None:
            self.prev_goal = np.random.uniform(-1, 1, 1)
            self.prev_obs = np.random.uniform(-1, 1, 1)
        o1 = np.random.uniform(-1, 1, 1)
        agent = self.agents.act
        goal_reward = np.sum(np.square(self.prev_goal - self.prev_obs))
=======
        goal_space = self.hsr_env.goal_space
        if self.prev_goal is None:
            self.prev_goal = goal_space.sample()
            self.prev_obs = goal_space.sample()
        o1 = self.prev_obs
        agent = self.agents.act
        goal_reward = goal_space.contains(self.prev_goal)
>>>>>>> 5fd4c314
        train_result = {
            **self.sess.run(
                fetches=dict(
                    goal=agent.new_goal,
                    goal_loss=agent.goal_loss,
                    op=agent.train_goal,
                ),
                feed_dict={
                    agent.old_goal: self.prev_goal,
                    agent.old_initial_obs: self.preprocess_func(self.prev_obs),
                    agent.new_initial_obs: self.preprocess_func(o1),
                    agent.goal_reward: goal_reward,
                }),
            **dict(goal_reward=goal_reward)
        }
        goal = train_result['goal']
        self.prev_goal = goal
        self.prev_obs = o1
        return train_result

    def run_episode(self, o1, eval_period, render):
        episode_count = dict()
        achieved_goal = self.hsr_env.achieved_goal()

        if self.initial_obs is None:
            self.initial_obs = o1
        if self.initial_achieved is None:
            self.initial_achieved = achieved_goal

        if eval_period:
            self.hsr_env.set_goal(self.hsr_env.goal_space.sample())

        elif len(self.return_history) == self.episodes_per_goal:
            _, return_delta = self.lin_regress_op @ np.array(self.return_history)
            # goal_reward = self.hsr_env.goal_space.contains(self.hsr_env.goal)
            self.hsr_env.set_goal(self.hsr_env.goal_space.sample())

            # reset values
            self.return_history = []
            self.initial_obs = o1
            self.initial_achieved = achieved_goal

            episode_count.update(return_delta=return_delta)
            # **train_result)

        goal_distance = distance_between(achieved_goal, self.hsr_env.goal)
        print(f'Goal distance: {goal_distance}')
        episode_count.update(
            goal_distance=goal_distance,
            **super().run_episode(o1=o1, eval_period=eval_period, render=render))

        if not eval_period:
            self.return_history.append(episode_count['reward'])

        return episode_count


def sigmoid(x):
    return (np.tanh(x * 2 - 1) + 1) / 2


def regression_slope1(Y):
    Y = np.array(Y)
    X = np.ones((Y.size, 2))
    X[:, 1] = np.arange(Y.size)
    return np.matmul(np.linalg.inv(np.matmul(X.T, X)), np.matmul(X.T, Y))


def regression_slope2(Y):
    Y = np.array(Y)
    X = np.arange(Y.size)
    normalized_X = X - X.mean()
    return np.sum(normalized_X * Y) / np.sum(normalized_X**2)<|MERGE_RESOLUTION|>--- conflicted
+++ resolved
@@ -114,18 +114,6 @@
         return {**super().train_step(), **self.reinforce()}
 
     def reinforce(self):
-<<<<<<< HEAD
-        # o1 = [
-        #     np.random.uniform(-1, 1, space.low.shape)
-        #     for space in self.env.observation_space.spaces
-        # ]
-        if self.prev_goal is None:
-            self.prev_goal = np.random.uniform(-1, 1, 1)
-            self.prev_obs = np.random.uniform(-1, 1, 1)
-        o1 = np.random.uniform(-1, 1, 1)
-        agent = self.agents.act
-        goal_reward = np.sum(np.square(self.prev_goal - self.prev_obs))
-=======
         goal_space = self.hsr_env.goal_space
         if self.prev_goal is None:
             self.prev_goal = goal_space.sample()
@@ -133,7 +121,6 @@
         o1 = self.prev_obs
         agent = self.agents.act
         goal_reward = goal_space.contains(self.prev_goal)
->>>>>>> 5fd4c314
         train_result = {
             **self.sess.run(
                 fetches=dict(
