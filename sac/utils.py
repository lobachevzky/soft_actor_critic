--- conflicted
+++ resolved
@@ -53,19 +53,12 @@
 State = Any
 
 
-<<<<<<< HEAD
-class Step(namedtuple('Step', 's o1 a r o2 t')):
-=======
 class Step(namedtuple('Step', 'o1 a r o2 t')):
->>>>>>> d58eb187
     def replace(self, **kwargs):
         return super()._replace(**kwargs)
 
 
-<<<<<<< HEAD
-=======
 ArrayLike = Union[np.ndarray, list]
->>>>>>> d58eb187
 TRAIN_VALUES = """\
 entropy
 soft_update_xi_bar
@@ -76,9 +69,4 @@
 Q_grad
 pi_grad\
 """.split('\n')
-<<<<<<< HEAD
-TrainStep = namedtuple('TrainStep', TRAIN_VALUES)
-ArrayLike = Union[np.ndarray, list]
-=======
-TrainStep = namedtuple('TrainStep', TRAIN_VALUES)
->>>>>>> d58eb187
+TrainStep = namedtuple('TrainStep', TRAIN_VALUES)