#! /usr/bin/env python3
"""Agent that executes random actions"""
# import gym
import pickle
from pathlib import Path

import numpy as np
from click._unicodefun import click

from environments.hindsight_wrapper import PickAndPlaceHindsightWrapper, MultiTaskHindsightWrapper
from environments.mujoco import print1
from environments.multi_task import MultiTaskEnv
from environments.pick_and_place import PickAndPlaceEnv
from mujoco import ObjType
from sac.utils import Step

saved_pos = None


@click.command()
@click.option('--mimic-path', default=None, type=str)
@click.option('--discrete', is_flag=True)
def cli(discrete, mimic_path):
    # env = NavigateEnv(continuous=True, max_steps=1000, geofence=.5)
    # env = Arm2PosEnv(action_multiplier=.01, history_len=1, continuous=True, max_steps=9999999, neg_reward=True)
    # env = Arm2TouchEnv(action_multiplier=.01, history_len=1, continuous=True, max_steps=9999999, neg_reward=True)
    # env = PickAndPlaceEnv(max_steps=9999999)
<<<<<<< HEAD
    env = PickAndPlaceHindsightWrapper(PickAndPlaceEnv(fixed_block=True, steps_per_action=1, geofence=.1, min_lift_height=.02))
=======
    env = MultiTaskHindsightWrapper(
        MultiTaskEnv(steps_per_action=20, geofence=.1, min_lift_height=.02))
>>>>>>> acbcfb89
    np.set_printoptions(precision=3, linewidth=800)
    env.reset()

    if discrete:
        shape = env.action_space.n
    else:
        shape, = env.action_space.shape

    i = 0
    action = 0 if discrete else np.zeros(shape)
    moving = True
    pause = False
    done = False
    total_reward = 0
    s1 = env.reset()
    traj = []

    while True:
        lastkey = env.env.sim.get_last_key_press()
        if moving:
            if discrete:
                for k in range(1, 7):
                    if lastkey == str(k):
                        action = int(lastkey)

            else:
                action[i] += env.env.sim.get_mouse_dy() * .05

        if lastkey is 'R':
            env.reset()
        if lastkey is ' ':
            moving = not moving
            print('\rmoving:', moving)
        if lastkey is 'P':
            print(env.gripper_pos())
            for joint in ['slide_x', 'slide_y', 'arm_flex_joint',
                          'wrist_roll_joint', 'hand_l_proximal_joint']:
                print(joint, env.sim.qpos[env.sim.jnt_qposadr(joint)])
        # self.init_qpos[[self.sim.jnt_qposadr('slide_x'),
        #                 self.sim.jnt_qposadr('slide_y'),
        #                 self.sim.jnt_qposadr('arm_flex_joint'),
        #                 self.sim.jnt_qposadr('wrist_roll_joint'),
        #                 self.sim.jnt_qposadr('hand_l_proximal_joint'),
        #                 ]] = np.random.uniform(low=[-.13, -.23, -63, -90, 0],
        #                                        high=[.23, .25, 0, 90, 20])


        if not discrete:
            for k in range(10):
                if lastkey == str(k):
                    i = k - 1
                    print('')
                    print(env.env.sim.id2name(ObjType.ACTUATOR, i))

        if not pause and not np.allclose(action, 0):
            if not discrete:
                action = np.clip(action, env.action_space.low, env.action_space.high)
            print1(action)
            s2, r, done, _ = env.step(action)

            achieved_goal = env._achieved_goal().block
            if achieved_goal[1] > .1:
                print('in box')

            if discrete:
                action = 0

            traj.append(Step(s1, action, r, s2, done))
            s1 = s2
            total_reward += r
            # run_tests(env, s2)

        if done:
            if not pause:
                print('\nresetting', total_reward)
            pause = True
            total_reward = 0
            if mimic_path is not None:
                with Path(mimic_path + '.pkl').open(mode='wb') as f:
                    pickle.dump(traj, f)
                exit()
        env.env.render(labels={'x': env.env.goal_3d()})


def run_tests(env, obs):
    assert env.env.observation_space.contains(obs)
    assert not env.env._currently_failed()
    assert np.shape(env._goal()) == np.shape(env.obs_to_goal(obs))
    goal, obs_history = env.destructure_mlp_input(obs)
    assert_equal(env._goal(), goal)
    assert_equal(env._get_obs(), obs_history[-1])
    assert_equal((goal, obs_history),
                 env.destructure_mlp_input(env.mlp_input(goal, obs_history)))
    assert_equal(obs, env.mlp_input(*env.destructure_mlp_input(obs)))
    assert_equal(obs, env.change_goal(goal, obs))
    try:
        assert_equal(env.gripper_pos(), env.gripper_pos(env.sim.qpos), atol=1e-2)
    except AttributeError:
        pass


def assert_equal(val1, val2, atol=1e-5):
    try:
        for a, b in zip(val1, val2):
            assert_equal(a, b, atol=atol)
    except TypeError:
        assert np.allclose(val1, val2, atol=atol), "{} vs. {}".format(val1, val2)<|MERGE_RESOLUTION|>--- conflicted
+++ resolved
@@ -25,12 +25,8 @@
     # env = Arm2PosEnv(action_multiplier=.01, history_len=1, continuous=True, max_steps=9999999, neg_reward=True)
     # env = Arm2TouchEnv(action_multiplier=.01, history_len=1, continuous=True, max_steps=9999999, neg_reward=True)
     # env = PickAndPlaceEnv(max_steps=9999999)
-<<<<<<< HEAD
-    env = PickAndPlaceHindsightWrapper(PickAndPlaceEnv(fixed_block=True, steps_per_action=1, geofence=.1, min_lift_height=.02))
-=======
     env = MultiTaskHindsightWrapper(
         MultiTaskEnv(steps_per_action=20, geofence=.1, min_lift_height=.02))
->>>>>>> acbcfb89
     np.set_printoptions(precision=3, linewidth=800)
     env.reset()
 
