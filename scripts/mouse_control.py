#! /usr/bin/env python3
"""Agent that executes random actions"""
# import gym
from pathlib import Path

import numpy as np
from click._unicodefun import click
from mujoco import ObjType

from environments.hindsight_wrapper import PickAndPlaceHindsightWrapper
from environments.mujoco import print1
from sac.utils import Step

saved_pos = None


@click.command()
@click.option('--xml-file', type=Path, default='world.xml')
@click.option('--discrete', is_flag=True)
def cli(discrete, xml_file):
    # env = NavigateEnv(continuous=True, max_steps=1000, geofence=.5)
    # env = Arm2PosEnv(action_multiplier=.01, history_len=1, continuous=True, max_steps=9999999, neg_reward=True)
    # env = Arm2TouchEnv(action_multiplier=.01, history_len=1, continuous=True, max_steps=9999999, neg_reward=True)
    # env = PickAndPlaceEnv(max_steps=9999999)
    xml_filepath = Path(Path(__file__).parent.parent, 'environments', 'models', xml_file)

    env = PickAndPlaceHindsightWrapper(
<<<<<<< HEAD
        PickAndPlaceEnv(
            # fixed_block=False,
            steps_per_action=200,
            geofence=.1,
            min_lift_height=.02,
            render_freq=10,
            xml_filepath=xml_filepath,
            block_yrange=(0, 0),
            block_xrange=(-.1, .1),
        ))
=======
                env=MultiTaskEnv(
                    goal_scale=3,
                    xml_filepath=xml_filepath,
                    steps_per_action=200,
                    geofence=np.inf,
                    min_lift_height=np.inf,
                    render_freq=0))
>>>>>>> bead88ed
    np.set_printoptions(precision=3, linewidth=800)
    env.reset()

    if discrete:
        shape = env.action_space.n
    else:
        shape, = env.action_space.shape

    i = 0
    action = 0 if discrete else np.zeros(shape)
    moving = True
    pause = False
    done = False
    total_reward = 0
    s1 = env.reset()
    traj = []

    while True:
        lastkey = env.env.sim.get_last_key_press()
        if moving:
            if discrete:
                for k in range(1, 7):
                    if lastkey == str(k):
                        action = int(lastkey)

            else:
                action[i] += env.env.sim.get_mouse_dy() * .05

        if lastkey is 'R':
            env.reset()
        if lastkey is ' ':
            moving = not moving
            print('\rmoving:', moving)
        if lastkey is 'P':
            eu = env.unwrapped
            block_pos = eu.block_pos()
            print('\n')
            low = eu.goal().block - eu.goal_size / 2
            print('low', low)
            print('pos', block_pos)
            high = eu.goal().block + eu.goal_size / 2
            print('high', high)
            print('in between', (low <= block_pos) * (block_pos <= high))
            import ipdb; ipdb.set_trace()
            # print('gipper pos', env.env.gripper_pos())
            # for joint in [
            #         'slide_x', 'slide_y', 'arm_flex_joint', 'wrist_roll_joint',
            #         'hand_l_proximal_joint'
            # ]:
            #     print(joint, env.env.sim.qpos[env.env.sim.jnt_qposadr(joint)])
        # self.init_qpos[[self.sim.jnt_qposadr('slide_x'),
        #                 self.sim.jnt_qposadr('slide_y'),
        #                 self.sim.jnt_qposadr('arm_flex_joint'),
        #                 self.sim.jnt_qposadr('wrist_roll_joint'),
        #                 self.sim.jnt_qposadr('hand_l_proximal_joint'),
        #                 ]] = np.random.uniform(low=[-.13, -.23, -63, -90, 0],
        #                                        high=[.23, .25, 0, 90, 20])

        if not discrete:
            for k in range(10):
                if lastkey == str(k):
                    i = k - 1
                    print('')
                    print(env.env.sim.id2name(ObjType.ACTUATOR, i))

        if not pause and not np.allclose(action, 0):
            if not discrete:
                action = np.clip(action, env.action_space.low, env.action_space.high)
            print1(action)
            s2, r, done, _ = env.step(action)

            if discrete:
                action = 0

            traj.append(Step(s1, action, r, s2, done))
            s1 = s2
            total_reward += r
            # run_tests(env, s2)

        if done:
            if not pause:
                print('\nresetting', total_reward)
            pause = True
            total_reward = 0
        labels = {f'x{i}': g for i, g in
                  enumerate([(x, y, z)
                   for x in env.env.goal_x
                   for y in env.env.goal_y
                   for z in env.env.goal_z])}
        env.env.render(labels=labels)


def run_tests(env, obs):
    assert env.env.observation_space.contains(obs)
    assert not env.env._currently_failed()
    assert np.shape(env._goal()) == np.shape(env.obs_to_goal(obs))
    goal, obs_history = env.destructure_mlp_input(obs)
    assert_equal(env._goal(), goal)
    assert_equal(env._get_obs(), obs_history[-1])
    assert_equal((goal, obs_history),
                 env.destructure_mlp_input(env.mlp_input(goal, obs_history)))
    assert_equal(obs, env.mlp_input(*env.destructure_mlp_input(obs)))
    assert_equal(obs, env.change_goal(goal, obs))
    try:
        assert_equal(env.gripper_pos(), env.gripper_pos(env.sim.qpos), atol=1e-2)
    except AttributeError:
        pass


def assert_equal(val1, val2, atol=1e-5):
    try:
        for a, b in zip(val1, val2):
            assert_equal(a, b, atol=atol)
    except TypeError:
        assert np.allclose(val1, val2, atol=atol), "{} vs. {}".format(val1, val2)

if __name__ == '__main__':
    cli()<|MERGE_RESOLUTION|>--- conflicted
+++ resolved
@@ -25,18 +25,6 @@
     xml_filepath = Path(Path(__file__).parent.parent, 'environments', 'models', xml_file)
 
     env = PickAndPlaceHindsightWrapper(
-<<<<<<< HEAD
-        PickAndPlaceEnv(
-            # fixed_block=False,
-            steps_per_action=200,
-            geofence=.1,
-            min_lift_height=.02,
-            render_freq=10,
-            xml_filepath=xml_filepath,
-            block_yrange=(0, 0),
-            block_xrange=(-.1, .1),
-        ))
-=======
                 env=MultiTaskEnv(
                     goal_scale=3,
                     xml_filepath=xml_filepath,
@@ -44,7 +32,6 @@
                     geofence=np.inf,
                     min_lift_height=np.inf,
                     render_freq=0))
->>>>>>> bead88ed
     np.set_printoptions(precision=3, linewidth=800)
     env.reset()
 
