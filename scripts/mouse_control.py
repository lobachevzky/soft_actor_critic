--- conflicted
+++ resolved
@@ -7,13 +7,9 @@
 from click._unicodefun import click
 from mujoco import ObjType
 
+from environments.hindsight_wrapper import PickAndPlaceHindsightWrapper
 from environments.mujoco import print1
-<<<<<<< HEAD
 from environments.multi_task import MultiTaskEnv
-=======
-from environments.old_hindsight_wrapper import PickAndPlaceHindsightWrapper
-from environments.pick_and_place import PickAndPlaceEnv
->>>>>>> d58eb187
 from sac.utils import Step
 
 saved_pos = None
@@ -31,17 +27,13 @@
     env = PickAndPlaceHindsightWrapper(
         PickAndPlaceEnv(
             # fixed_block=False,
-            isolate_movements=False,
             steps_per_action=200,
             geofence=.1,
             min_lift_height=.02,
             render_freq=10,
             xml_filepath=xml_filepath,
-<<<<<<< HEAD
-=======
             block_yrange=(0, 0),
             block_xrange=(-.1, .1),
->>>>>>> d58eb187
         ))
     np.set_printoptions(precision=3, linewidth=800)
     env.reset()
