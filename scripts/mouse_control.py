--- conflicted
+++ resolved
@@ -26,13 +26,9 @@
     # env = Arm2TouchEnv(action_multiplier=.01, history_len=1, continuous=True, max_steps=9999999, neg_reward=True)
     # env = PickAndPlaceEnv(max_steps=9999999)
     env = PickAndPlaceHindsightWrapper(
-<<<<<<< HEAD
-        PickAndPlaceEnv(fixed_block=True, steps_per_action=200, geofence=.1, min_lift_height=.02, render_freq=False))
-=======
         PickAndPlaceEnv(fixed_block=False, steps_per_action=200, geofence=.1,
                         min_lift_height=.02, render_freq=False,
                         xml_file='world.xml'))
->>>>>>> f9ced746
     np.set_printoptions(precision=3, linewidth=800)
     env.reset()
 
