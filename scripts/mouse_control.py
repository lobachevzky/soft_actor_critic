#! /usr/bin/env python3
"""Agent that executes random actions"""
# import gym
from pathlib import Path

import ipdb
import numpy as np
from click._unicodefun import click

from environments.hsr import print1
from environments.shift import ShiftEnv
from mujoco import ObjType

saved_pos = None


@click.command()
@click.option('--xml-file', type=Path, default='world.xml')
@click.option('--discrete', is_flag=True)
def cli(discrete, xml_file):
    # env = NavigateEnv(continuous=True, max_steps=1000, geofence=.5)
    # env = Arm2PosEnv(action_multiplier=.01, history_len=1, continuous=True, max_steps=9999999, neg_reward=True)
    # env = Arm2TouchEnv(action_multiplier=.01, history_len=1, continuous=True, max_steps=9999999, neg_reward=True)
    # env = PickAndPlaceEnv(max_steps=9999999)
    xml_filepath = Path(Path(__file__).parent.parent, 'environments', 'models', xml_file)

<<<<<<< HEAD
    env = LiftEnv(
        block_xrange=(-0, 0),
        block_yrange=(-0, 0),
=======
    env = ShiftEnv(
>>>>>>> 470edb34
        xml_filepath=xml_filepath,
        fixed_block=np.array([0, 0, .43]),
        # fixed_goal=np.array([.11, .22, .4]),
        randomize_pose=False,
        steps_per_action=300,
        geofence=.4,
<<<<<<< HEAD
        min_lift_height=.43,
=======
        # min_lift_height=.43,
>>>>>>> 470edb34
    )
    np.set_printoptions(precision=3, linewidth=800)
    env.reset()

    if discrete:
        shape = env.action_space.n
    else:
        shape, = env.action_space.shape

    i = 0
    action = 0 if discrete else np.zeros(shape)
    moving = True
    pause = False
    done = False
    total_reward = 0
    s1 = env.reset()

    while True:
        lastkey = env.sim.get_last_key_press()
        if moving:
            if discrete:
                for k in range(1, 7):
                    if lastkey == str(k):
                        action = int(lastkey)

            else:
                action[i] += env.sim.get_mouse_dy() * .05

        if lastkey is 'R':
            print(env.reset())

        if lastkey is ' ':
            moving = not moving
            print('\nmoving:', moving)
        if lastkey is 'P':
            eu = env.unwrapped
            block_pos = eu.block_pos()
            print('\n')
            low = eu.goal().block - eu.goal_size / 2
            print('low', low)
            print('pos', block_pos)
            high = eu.goal().block + eu.goal_size / 2
            print('high', high)
            print('in between', (low <= block_pos) * (block_pos <= high))
            ipdb.set_trace()
            # print('gipper pos', env.env.gripper_pos())
            # for joint in [
            #         'slide_x', 'slide_y', 'arm_flex_joint', 'wrist_roll_joint',
            #         'hand_l_proximal_joint'
            # ]:
            #     print(joint, env.env.sim.qpos[env.env.sim.jnt_qposadr(joint)])
        # self.init_qpos[[self.sim.jnt_qposadr('slide_x'),
        #                 self.sim.jnt_qposadr('slide_y'),
        #                 self.sim.jnt_qposadr('arm_flex_joint'),
        #                 self.sim.jnt_qposadr('wrist_roll_joint'),
        #                 self.sim.jnt_qposadr('hand_l_proximal_joint'),
        #                 ]] = np.random.uniform(low=[-.13, -.23, -63, -90, 0],
        #                                        high=[.23, .25, 0, 90, 20])

        if not discrete:
            for k in range(10):
                if lastkey == str(k):
                    i = k - 1
                    print('')
                    print(env.sim.id2name(ObjType.ACTUATOR, i))

        if not pause and not np.allclose(action, 0):
            if not discrete:
                action = np.clip(action, env.action_space.low, env.action_space.high)
            s2, r, done, _ = env.step(action)
            joints = 'slide_x slide_y arm_lift_joint arm_flex_joint wrist_roll_joint ' \
                     'hand_l_proximal_joint'.split()
            # 'wrist_flex_joint ' \
            joint_angles = [env.sim.get_joint_qpos(j) for j in joints]
            # print1(','.join(map(str, joint_angles)))
            print1(joint_angles[i])

            if discrete:
                action = 0

            total_reward += r
            # run_tests(env, s2)

        if done:
            if not pause:
                print('\nresetting', total_reward)
            pause = True
            total_reward = 0
        # labels = {f'x{i}': g for i, g in
        #           enumerate([(x, y, z)
        #                      for x in env.env.goal_x
        #                      for y in env.env.goal_y
        #                      for z in env.env.goal_z])}
        env.render()


def run_tests(env, obs):
    assert env.env.observation_space.contains(obs)
    assert not env.env._currently_failed()
    assert np.shape(env._goal()) == np.shape(env.obs_to_goal(obs))
    goal, obs_history = env.destructure_mlp_input(obs)
    assert_equal(env._goal(), goal)
    assert_equal(env._get_obs(), obs_history[-1])
    assert_equal((goal, obs_history),
                 env.destructure_mlp_input(env.mlp_input(goal, obs_history)))
    assert_equal(obs, env.mlp_input(*env.destructure_mlp_input(obs)))
    assert_equal(obs, env.change_goal(goal, obs))
    try:
        assert_equal(env.gripper_pos(), env.gripper_pos(env.sim.qpos), atol=1e-2)
    except AttributeError:
        pass


def assert_equal(val1, val2, atol=1e-5):
    try:
        for a, b in zip(val1, val2):
            assert_equal(a, b, atol=atol)
    except TypeError:
        assert np.allclose(val1, val2, atol=atol), "{} vs. {}".format(val1, val2)


if __name__ == '__main__':
    cli()<|MERGE_RESOLUTION|>--- conflicted
+++ resolved
@@ -24,24 +24,14 @@
     # env = PickAndPlaceEnv(max_steps=9999999)
     xml_filepath = Path(Path(__file__).parent.parent, 'environments', 'models', xml_file)
 
-<<<<<<< HEAD
-    env = LiftEnv(
-        block_xrange=(-0, 0),
-        block_yrange=(-0, 0),
-=======
     env = ShiftEnv(
->>>>>>> 470edb34
         xml_filepath=xml_filepath,
         fixed_block=np.array([0, 0, .43]),
         # fixed_goal=np.array([.11, .22, .4]),
         randomize_pose=False,
         steps_per_action=300,
         geofence=.4,
-<<<<<<< HEAD
-        min_lift_height=.43,
-=======
         # min_lift_height=.43,
->>>>>>> 470edb34
     )
     np.set_printoptions(precision=3, linewidth=800)
     env.reset()
