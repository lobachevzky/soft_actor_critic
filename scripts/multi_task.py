from pathlib import Path

import click
import numpy as np
import tensorflow as tf
from gym.wrappers import TimeLimit

from environments.hindsight_wrapper import MultiTaskHindsightWrapper
from environments.multi_task import MultiTaskEnv
from sac.networks import MlpAgent, MoEAgent, SACXAgent
from sac.train import MultiTaskHindsightTrainer, MultiTaskTrainer
from scripts.pick_and_place import env_wrapper, parse_double, put_in_xml_setter


def parse_coordinate(ctx, param, string):
    if string is None:
        return
    return np.array(list(map(float, string.split(','))))


@click.command()
@click.option('--seed', default=0, type=int)
@click.option('--n-networks', default=None, type=int)
@click.option('--device-num', default=0, type=int)
@click.option('--mlp', 'agent', flag_value=MlpAgent, default=True)
@click.option('--sacx', 'agent', flag_value=SACXAgent)
@click.option('--relu', 'activation', flag_value=tf.nn.relu, default=True)
@click.option('--n-layers', default=3, type=int)
@click.option('--layer-size', default=256, type=int)
@click.option('--learning-rate', default=1e-4, type=float)
@click.option('--buffer-size', default=1e5, type=int)
@click.option('--num-train-steps', default=4, type=int)
@click.option('--steps-per-action', default=200, type=int)
@click.option('--batch-size', default=32, type=int)
@click.option('--reward-scale', default=7e3, type=float)
@click.option('--entropy-scale', default=1, type=float)
@click.option('--max-steps', default=200, type=int)
@click.option('--n-goals', default=1, type=int)
@click.option('--grad-clip', default=2e4, type=float)
@click.option('--logdir', default=None, type=str)
@click.option('--save-path', default=None, type=str)
@click.option('--load-path', default=None, type=str)
@click.option('--render-freq', default=0, type=int)
@click.option('--render', is_flag=True)
@click.option('--record-freq', type=int, default=0)
@click.option('--record-path', type=Path)
@click.option('--image-dims', type=str, callback=parse_double)
@click.option('--record', is_flag=True)
@click.option('--eval', is_flag=True)
@click.option('--randomize-pose', is_flag=True)
@click.option('--set-xml', multiple=True, callback=put_in_xml_setter)
@click.option('--geofence', default=.25, type=float)
@click.option('--hindsight-geofence', default=None, type=float)
@click.option('--fixed-block', default=None, callback=parse_coordinate)
@click.option('--fixed-goal', default=None, callback=parse_coordinate)
@click.option('--goal-x', default=None, callback=parse_coordinate)
@click.option('--goal-y', default=None, callback=parse_coordinate)
@click.option('--xml-file', type=Path, default='world.xml')
@click.option(
    '--use-dof',
    multiple=True,
    default=[
        'slide_x', 'slide_y', 'arm_lift_joint', 'arm_flex_joint', 'wrist_roll_joint',
        'hand_l_proximal_joint', 'hand_r_proximal_joint', 'goal_x', 'goal_y'
    ])
@env_wrapper
def cli(max_steps, seed, device_num, buffer_size, activation, n_layers, layer_size,
        learning_rate, reward_scale, entropy_scale, grad_clip, batch_size,
        num_train_steps, steps_per_action, logdir, save_path, load_path, n_goals, eval,
        temp_path, render_freq, record, record_path, record_freq, image_dims,
<<<<<<< HEAD
        hindsight_geofence, geofence, n_networks, agent, fixed_block, fixed_goal, randomize_pose):
=======
        hindsight_geofence, geofence, n_networks, agent, fixed_block, fixed_goal,
        randomize_pose, goal_x, goal_y):
>>>>>>> a0c44318
    env = TimeLimit(
        max_episode_steps=max_steps,
        env=MultiTaskEnv(
            geofence=geofence,
            xml_filepath=temp_path,
            steps_per_action=steps_per_action,
            render_freq=render_freq,
            record=record,
            record_path=record_path,
            record_freq=record_freq,
            image_dimensions=image_dims,
            fixed_block=fixed_block,
            fixed_goal=fixed_goal,
            randomize_pose=randomize_pose,
<<<<<<< HEAD
=======
            goal_x=goal_x,
            goal_y=goal_y,
>>>>>>> a0c44318
        ))
    kwargs = dict(
        base_agent=agent,
        seq_len=None,
        seed=seed,
        device_num=device_num,
        buffer_size=buffer_size,
        activation=activation,
        n_layers=n_layers,
        layer_size=layer_size,
        learning_rate=learning_rate,
        reward_scale=reward_scale,
        entropy_scale=entropy_scale,
        grad_clip=grad_clip if grad_clip > 0 else None,
        batch_size=batch_size,
        num_train_steps=num_train_steps,
        logdir=logdir,
        save_path=save_path,
        load_path=load_path,
        render=False,  # because render is handled inside env
        evaluation=eval,
    )
    if n_networks:
        kwargs['base_agent'] = MoEAgent
        kwargs['n_networks'] = n_networks

    if hindsight_geofence:
        env = MultiTaskHindsightWrapper(env=env, geofence=hindsight_geofence)
        MultiTaskHindsightTrainer(env=env, n_goals=n_goals, **kwargs)
    else:
        MultiTaskTrainer(env=env, **kwargs)


if __name__ == '__main__':
    cli()<|MERGE_RESOLUTION|>--- conflicted
+++ resolved
@@ -68,12 +68,8 @@
         learning_rate, reward_scale, entropy_scale, grad_clip, batch_size,
         num_train_steps, steps_per_action, logdir, save_path, load_path, n_goals, eval,
         temp_path, render_freq, record, record_path, record_freq, image_dims,
-<<<<<<< HEAD
-        hindsight_geofence, geofence, n_networks, agent, fixed_block, fixed_goal, randomize_pose):
-=======
         hindsight_geofence, geofence, n_networks, agent, fixed_block, fixed_goal,
         randomize_pose, goal_x, goal_y):
->>>>>>> a0c44318
     env = TimeLimit(
         max_episode_steps=max_steps,
         env=MultiTaskEnv(
@@ -88,11 +84,8 @@
             fixed_block=fixed_block,
             fixed_goal=fixed_goal,
             randomize_pose=randomize_pose,
-<<<<<<< HEAD
-=======
             goal_x=goal_x,
             goal_y=goal_y,
->>>>>>> a0c44318
         ))
     kwargs = dict(
         base_agent=agent,
