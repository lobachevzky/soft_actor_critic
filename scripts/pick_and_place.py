--- conflicted
+++ resolved
@@ -33,20 +33,11 @@
 @click.option('--save-path', default=None, type=str)
 @click.option('--load-path', default=None, type=str)
 @click.option('--render', is_flag=True)
-<<<<<<< HEAD
-@click.option('--hindsight', 'trainer', flag_value=HindsightTrainer, default=True)
-@click.option('--value-pred', 'trainer', flag_value=ValuePredictionTrainer)
-def cli(max_steps, discrete, fixed_block, min_lift_height, geofence, seed, device_num,
-        buffer_size, activation, n_layers, layer_size, learning_rate, reward_scale,
-        cheat_prob, grad_clip, batch_size, num_train_steps, steps_per_action, mimic_dir,
-        mimic_save_dir, logdir, save_path, load_path, render, n_goals, trainer):
-=======
 @click.option('--xml-file', type=str, default='world.xml')
 def cli(max_steps, discrete, fixed_block, min_lift_height, geofence, seed, device_num,
         buffer_size, activation, n_layers, layer_size, learning_rate, reward_scale,
         cheat_prob, grad_clip, batch_size, num_train_steps, steps_per_action, mimic_dir,
         mimic_save_dir, logdir, save_path, load_path, render, n_goals, xml_file):
->>>>>>> acbcfb89
 
     trainer(
         env=PickAndPlaceHindsightWrapper(
