--- conflicted
+++ resolved
@@ -50,11 +50,7 @@
                     min_lift_height=min_lift_height,
                     geofence=geofence,
                     xml_file=xml_file,
-<<<<<<< HEAD
-                    render_freq=render,
-=======
                     render_freq=render_freq,
->>>>>>> f9ced746
                 ))),
         seed=seed,
         device_num=device_num,
