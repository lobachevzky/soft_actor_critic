from pathlib import Path

import click
import numpy as np
import tensorflow as tf
from gym.wrappers import TimeLimit

from environments.hindsight_wrapper import ShiftHindsightWrapper
from environments.shift import ShiftEnv
from sac.networks import MlpAgent, SACXAgent
from sac.train import ShiftHindsightTrainer, ShiftTrainer
from sac.utils import parse_double
from scripts.lift import env_wrapper, put_in_xml_setter


def parse_coordinate(ctx, param, string):
    if string is None:
        return
    return np.array(list(map(float, string.split(','))))


@click.command()
@click.option('--seed', default=0, type=int)
@click.option('--device-num', default=0, type=int)
@click.option('--mlp', 'agent', flag_value=MlpAgent, default=True)
@click.option('--sacx', 'agent', flag_value=SACXAgent)
@click.option('--relu', 'activation', flag_value=tf.nn.relu, default=True)
@click.option('--n-layers', default=3, type=int)
@click.option('--layer-size', default=256, type=int)
@click.option('--learning-rate', default=1e-4, type=float)
@click.option('--buffer-size', default=1e5, type=int)
@click.option('--num-train-steps', default=4, type=int)
@click.option('--steps-per-action', default=200, type=int)
@click.option('--batch-size', default=32, type=int)
@click.option('--reward-scale', default=7e3, type=float)
@click.option('--entropy-scale', default=1, type=float)
@click.option('--max-steps', default=200, type=int)
@click.option('--n-goals', default=1, type=int)
@click.option('--grad-clip', default=2e4, type=float)
@click.option('--logdir', default=None, type=str)
@click.option('--save-path', default=None, type=str)
@click.option('--load-path', default=None, type=str)
@click.option('--render-freq', default=0, type=int)
@click.option('--render', is_flag=True)
@click.option('--record-freq', type=int, default=0)
@click.option('--record-path', type=Path)
@click.option('--image-dims', type=str, callback=parse_double)
@click.option('--record', is_flag=True)
@click.option('--eval', is_flag=True)
@click.option('--randomize-pose', is_flag=True)
@click.option('--set-xml', multiple=True, callback=put_in_xml_setter)
@click.option('--geofence', default=.25, type=float)
@click.option('--hindsight-geofence', default=None, type=float)
@click.option('--fixed-block', default=None, callback=parse_coordinate)
@click.option('--fixed-goal', default=None, callback=parse_coordinate)
@click.option('--concat-recordings', is_flag=True)
@click.option('--goal-x', default=None, callback=parse_coordinate)
@click.option('--goal-y', default=None, callback=parse_coordinate)
@click.option('--xml-file', type=Path, default='world.xml')
@click.option(
    '--use-dof',
    multiple=True,
    default=[
        'slide_x', 'slide_y', 'arm_lift_joint', 'arm_flex_joint', 'wrist_roll_joint',
        'hand_l_proximal_joint', 'hand_r_proximal_joint', 'goal_x', 'goal_y'
    ])
@env_wrapper
def cli(max_steps, seed, device_num, buffer_size, activation, n_layers, layer_size,
        learning_rate, reward_scale, entropy_scale, grad_clip, batch_size,
        num_train_steps, steps_per_action, logdir, save_path, load_path, n_goals, eval,
        temp_path, render_freq, record, record_path, record_freq, image_dims,
        hindsight_geofence, geofence, agent, fixed_block, fixed_goal,
<<<<<<< HEAD
        randomize_pose, goal_x, goal_y):
=======
        randomize_pose, goal_x, goal_y, concat_recordings):
>>>>>>> b0a35e53
    env = TimeLimit(
        max_episode_steps=max_steps,
        env=ShiftEnv(
            geofence=geofence,
            xml_filepath=temp_path,
            steps_per_action=steps_per_action,
            render_freq=render_freq,
            record=record,
            record_path=record_path,
            record_freq=record_freq,
            concat_recordings=concat_recordings,
            image_dimensions=image_dims,
            fixed_block=fixed_block,
            fixed_goal=fixed_goal,
            randomize_pose=randomize_pose,
            goal_x=goal_x,
            goal_y=goal_y,
        ))
    kwargs = dict(
        base_agent=agent,
        seq_len=None,
        seed=seed,
        device_num=device_num,
        buffer_size=buffer_size,
        activation=activation,
        n_layers=n_layers,
        layer_size=layer_size,
        learning_rate=learning_rate,
        reward_scale=reward_scale,
        entropy_scale=entropy_scale,
        grad_clip=grad_clip if grad_clip > 0 else None,
        batch_size=batch_size,
        num_train_steps=num_train_steps,
        evaluation=eval,
    )

    if hindsight_geofence:
        env = ShiftHindsightWrapper(env=env, geofence=hindsight_geofence)
        trainer = ShiftHindsightTrainer(env=env, n_goals=n_goals, **kwargs)
    else:
        trainer = ShiftTrainer(env=env, **kwargs)
    trainer.train(
        load_path=load_path,
        save_path=save_path,
        logdir=logdir,
        render=False,  # because render is handled inside env
    )


if __name__ == '__main__':
    cli()<|MERGE_RESOLUTION|>--- conflicted
+++ resolved
@@ -70,11 +70,7 @@
         num_train_steps, steps_per_action, logdir, save_path, load_path, n_goals, eval,
         temp_path, render_freq, record, record_path, record_freq, image_dims,
         hindsight_geofence, geofence, agent, fixed_block, fixed_goal,
-<<<<<<< HEAD
-        randomize_pose, goal_x, goal_y):
-=======
         randomize_pose, goal_x, goal_y, concat_recordings):
->>>>>>> b0a35e53
     env = TimeLimit(
         max_episode_steps=max_steps,
         env=ShiftEnv(
