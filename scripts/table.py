--- conflicted
+++ resolved
@@ -28,17 +28,10 @@
         smoothing=args.smoothing,
         tensorboard_dir=args.tensorboard_dir,
         use_cache=not args.update_cache)
-<<<<<<< HEAD
     print(*header, sep=args.delimiter)
     for row in rows:
         assert len(header) == len(row)
         print(*row, sep=args.delimiter)
-=======
-    print(*header, sep='|')
-    for row in rows:
-        assert len(header) == len(row)
-        print(*row, sep='|')
->>>>>>> 29bbb629
 
 
 def get_table(tag, db_path, patterns, smoothing, tensorboard_dir, use_cache):
